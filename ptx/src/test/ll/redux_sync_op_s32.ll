declare hidden i32 @__zluda_ptx_impl_redux_sync_add_s32(i32, i32) #0
<<<<<<< HEAD

declare hidden i32 @__zluda_ptx_impl_redux_sync_min_s32(i32, i32) #0

declare hidden i32 @__zluda_ptx_impl_redux_sync_max_s32(i32, i32) #0

=======

declare hidden i32 @__zluda_ptx_impl_redux_sync_max_s32(i32, i32) #0

declare hidden i32 @__zluda_ptx_impl_redux_sync_min_s32(i32, i32) #0

>>>>>>> fb66a442
declare hidden i32 @__zluda_ptx_impl_sreg_tid(i8) #0

define amdgpu_kernel void @redux_sync_op_s32(ptr addrspace(4) byref(i64) %"49") #1 {
  %"50" = alloca i32, align 4, addrspace(5)
  %"51" = alloca i32, align 4, addrspace(5)
  %"52" = alloca i32, align 4, addrspace(5)
  %"53" = alloca i32, align 4, addrspace(5)
  %"54" = alloca i32, align 4, addrspace(5)
  %"55" = alloca i32, align 4, addrspace(5)
  %"56" = alloca i64, align 8, addrspace(5)
  %"73" = alloca i64, align 8, addrspace(5)
  br label %1

1:                                                ; preds = %0
  br label %"46"

"46":                                             ; preds = %1
  %2 = load i64, ptr addrspace(4) %"49", align 8
  store i64 %2, ptr addrspace(5) %"56", align 8
  %"40" = call i32 @__zluda_ptx_impl_sreg_tid(i8 0)
  br label %"47"

"47":                                             ; preds = %"46"
  store i32 %"40", ptr addrspace(5) %"50", align 4
  %3 = load i32, ptr addrspace(5) %"50", align 4
  %"59" = sub i32 %3, 5
  store i32 %"59", ptr addrspace(5) %"51", align 4
  %4 = load i32, ptr addrspace(5) %"51", align 4
  %"61" = call i32 @__zluda_ptx_impl_redux_sync_add_s32(i32 %4, i32 -1)
  store i32 %"61", ptr addrspace(5) %"52", align 4
  %5 = load i32, ptr addrspace(5) %"51", align 4
  %"63" = call i32 @__zluda_ptx_impl_redux_sync_min_s32(i32 %5, i32 -1)
  store i32 %"63", ptr addrspace(5) %"53", align 4
  %6 = load i32, ptr addrspace(5) %"51", align 4
  %"65" = call i32 @__zluda_ptx_impl_redux_sync_max_s32(i32 %6, i32 -1)
  store i32 %"65", ptr addrspace(5) %"54", align 4
  %7 = load i32, ptr addrspace(5) %"52", align 4
  %8 = load i32, ptr addrspace(5) %"53", align 4
  %"67" = add i32 %7, %8
  store i32 %"67", ptr addrspace(5) %"55", align 4
  %9 = load i32, ptr addrspace(5) %"55", align 4
  %10 = load i32, ptr addrspace(5) %"54", align 4
  %"70" = add i32 %9, %10
  store i32 %"70", ptr addrspace(5) %"55", align 4
  %11 = load i32, ptr addrspace(5) %"50", align 4
  %12 = zext i32 %11 to i64
  %"74" = mul i64 %12, 4
  store i64 %"74", ptr addrspace(5) %"73", align 8
  %13 = load i64, ptr addrspace(5) %"56", align 8
  %14 = load i64, ptr addrspace(5) %"73", align 8
  %"76" = add i64 %13, %14
  store i64 %"76", ptr addrspace(5) %"56", align 8
  %15 = load i64, ptr addrspace(5) %"56", align 8
  %16 = load i32, ptr addrspace(5) %"55", align 4
  %"82" = inttoptr i64 %15 to ptr
  store i32 %16, ptr %"82", align 4
  ret void
}

attributes #0 = { "amdgpu-ieee"="false" "amdgpu-unsafe-fp-atomics"="true" "denormal-fp-math"="dynamic" "denormal-fp-math-f32"="dynamic" "no-trapping-math"="true" "uniform-work-group-size"="true" }
attributes #1 = { "amdgpu-ieee"="false" "amdgpu-unsafe-fp-atomics"="true" "denormal-fp-math"="preserve-sign" "denormal-fp-math-f32"="preserve-sign" "no-trapping-math"="true" "uniform-work-group-size"="true" }<|MERGE_RESOLUTION|>--- conflicted
+++ resolved
@@ -1,17 +1,9 @@
 declare hidden i32 @__zluda_ptx_impl_redux_sync_add_s32(i32, i32) #0
-<<<<<<< HEAD
-
-declare hidden i32 @__zluda_ptx_impl_redux_sync_min_s32(i32, i32) #0
-
-declare hidden i32 @__zluda_ptx_impl_redux_sync_max_s32(i32, i32) #0
-
-=======
 
 declare hidden i32 @__zluda_ptx_impl_redux_sync_max_s32(i32, i32) #0
 
 declare hidden i32 @__zluda_ptx_impl_redux_sync_min_s32(i32, i32) #0
 
->>>>>>> fb66a442
 declare hidden i32 @__zluda_ptx_impl_sreg_tid(i8) #0
 
 define amdgpu_kernel void @redux_sync_op_s32(ptr addrspace(4) byref(i64) %"49") #1 {
