--- conflicted
+++ resolved
@@ -1,8 +1,4 @@
-<<<<<<< HEAD
-define amdgpu_kernel void @trap(ptr addrspace(4) byref(i64) %"33", ptr addrspace(4) byref(i64) %"34") #0 {
-=======
 define amdgpu_kernel void @trap(ptr addrspace(4) byref(i64) %"34", ptr addrspace(4) byref(i64) %"35") #0 {
->>>>>>> 7a6bbc48
   br label %1
 
 1:                                                ; preds = %0
@@ -13,8 +9,8 @@
   unreachable
 }
 
-; Function Attrs: cold noreturn nounwind memory(inaccessiblemem: write)
+; Function Attrs: cold noreturn nounwind
 declare void @llvm.trap() #1
 
 attributes #0 = { "amdgpu-ieee"="false" "amdgpu-unsafe-fp-atomics"="true" "denormal-fp-math"="preserve-sign" "denormal-fp-math-f32"="preserve-sign" "no-trapping-math"="true" "uniform-work-group-size"="true" }
-attributes #1 = { cold noreturn nounwind memory(inaccessiblemem: write) }+attributes #1 = { cold noreturn nounwind }