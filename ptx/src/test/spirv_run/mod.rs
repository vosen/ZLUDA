<<<<<<< HEAD
use crate::pass;
use hip_runtime_sys::hipError_t;
use pretty_assertions;
use std::env;
use std::error;
use std::ffi::{CStr, CString};
use std::fmt::{self, Debug, Display, Formatter};
use std::fs::{self, File};
use std::io::Write;
use std::mem;
use std::path::Path;
use std::ptr;
use std::str;

macro_rules! test_ptx {
    ($fn_name:ident, $input:expr, $output:expr) => {
        paste::item! {
            #[test]
            fn [<$fn_name _hip>]() -> Result<(), Box<dyn std::error::Error>> {
                let ptx = include_str!(concat!(stringify!($fn_name), ".ptx"));
                let input = $input;
                let mut output = $output;
                test_hip_assert(stringify!($fn_name), ptx, &input, &mut output)
            }
        }

        paste::item! {
            #[test]
            fn [<$fn_name _cuda>]() -> Result<(), Box<dyn std::error::Error>> {
                let ptx = include_str!(concat!(stringify!($fn_name), ".ptx"));
                let input = $input;
                let mut output = $output;
                test_cuda_assert(stringify!($fn_name), ptx, &input, &mut output)
            }
        }

        paste::item! {
            #[test]
            fn [<$fn_name _llvm>]() -> Result<(), Box<dyn std::error::Error>> {
                let ptx = include_str!(concat!(stringify!($fn_name), ".ptx"));
                let ll = include_str!(concat!("../ll/", stringify!($fn_name), ".ll")).trim();
                test_llvm_assert(stringify!($fn_name), ptx, &ll)
            }
        }
    };

    ($fn_name:ident) => {};
}

test_ptx!(ld_st, [1u64], [1u64]);
test_ptx!(ld_st_implicit, [0.5f32, 0.25f32], [0.5f32]);
test_ptx!(mov, [1u64], [1u64]);
test_ptx!(mul_lo, [1u64], [2u64]);
test_ptx!(mul_hi, [u64::max_value()], [1u64]);
test_ptx!(add, [1u64], [2u64]);
test_ptx!(mul24, [10u32], [20u32]);
test_ptx!(setp, [10u64, 11u64], [1u64, 0u64]);
test_ptx!(setp_gt, [f32::NAN, 1f32], [1f32]);
test_ptx!(setp_leu, [1f32, f32::NAN], [1f32]);
test_ptx!(bra, [10u64], [11u64]);
test_ptx!(not, [0u64], [u64::max_value()]);
test_ptx!(shl, [11u64], [44u64]);
test_ptx!(cvt_sat_s_u, [-1i32], [0i32]);
test_ptx!(cvta, [3.0f32], [3.0f32]);
test_ptx!(block, [1u64], [2u64]);
test_ptx!(local_align, [1u64], [1u64]);
test_ptx!(call, [1u64], [2u64]);
test_ptx!(vector, [1u32, 2u32], [3u32, 3u32]);
test_ptx!(vector4, [1u32, 2u32, 3u32, 4u32], [4u32]);
test_ptx!(ld_st_offset, [1u32, 2u32], [2u32, 1u32]);
test_ptx!(ntid, [3u32], [4u32]);
test_ptx!(reg_local, [12u64], [13u64]);
test_ptx!(mov_address, [0xDEADu64], [0u64]);
test_ptx!(b64tof64, [111u64], [111u64]);
// This segfaults NV compiler
// test_ptx!(implicit_param, [34u32], [34u32]);
test_ptx!(pred_not, [10u64, 11u64], [2u64, 0u64]);
test_ptx!(mad_s32, [2i32, 3i32, 4i32], [10i32, 10i32, 10i32]);
test_ptx!(
    mul_wide,
    [0x01_00_00_00__01_00_00_00i64],
    [0x1_00_00_00_00_00_00i64]
);
test_ptx!(vector_extract, [1u8, 2u8, 3u8, 4u8], [3u8, 4u8, 1u8, 2u8]);
test_ptx!(shr, [-2i32], [-1i32]);
test_ptx!(or, [1u64, 2u64], [3u64]);
test_ptx!(sub, [2u64], [1u64]);
test_ptx!(min, [555i32, 444i32], [444i32]);
test_ptx!(max, [555i32, 444i32], [555i32]);
test_ptx!(global_array, [0xDEADu32], [1u32]);
test_ptx!(extern_shared, [127u64], [127u64]);
test_ptx!(extern_shared_call, [121u64], [123u64]);
test_ptx!(rcp, [2f32], [0.5f32]);
// 0b1_00000000_10000000000000000000000u32 is a large denormal
// 0x3f000000 is 0.5
test_ptx!(
    mul_ftz,
    [0b1_00000000_10000000000000000000000u32, 0x3f000000u32],
    [0b1_00000000_00000000000000000000000u32]
);
test_ptx!(
    mul_non_ftz,
    [0b1_00000000_10000000000000000000000u32, 0x3f000000u32],
    [0b1_00000000_01000000000000000000000u32]
);
test_ptx!(constant_f32, [10f32], [5f32]);
test_ptx!(constant_negative, [-101i32], [101i32]);
test_ptx!(and, [6u32, 3u32], [2u32]);
test_ptx!(selp, [100u16, 200u16], [200u16]);
test_ptx!(selp_true, [100u16, 200u16], [100u16]);
test_ptx!(fma, [2f32, 3f32, 5f32], [11f32]);
test_ptx!(shared_variable, [513u64], [513u64]);
test_ptx!(shared_ptr_32, [513u64], [513u64]);
test_ptx!(atom_cas, [91u32, 91u32], [91u32, 100u32]);
test_ptx!(atom_inc, [100u32], [100u32, 101u32, 0u32]);
test_ptx!(atom_add, [2u32, 4u32], [2u32, 6u32]);
test_ptx!(div_approx, [1f32, 2f32], [0.5f32]);
test_ptx!(sqrt, [0.25f32], [0.5f32]);
test_ptx!(rsqrt, [0.25f64], [2f64]);
test_ptx!(neg, [181i32], [-181i32]);
test_ptx!(sin, [std::f32::consts::PI / 2f32], [1f32]);
test_ptx!(cos, [std::f32::consts::PI], [-1f32]);
test_ptx!(lg2, [512f32], [9f32]);
test_ptx!(ex2, [10f32], [1024f32]);
test_ptx!(cvt_rni, [9.5f32, 10.5f32], [10f32, 10f32]);
test_ptx!(cvt_rzi, [-13.8f32, 12.9f32], [-13f32, 12f32]);
test_ptx!(cvt_s32_f32, [-13.8f32, 12.9f32], [-13i32, 13i32]);
test_ptx!(clz, [0b00000101_00101101_00010011_10101011u32], [5u32]);
test_ptx!(popc, [0b10111100_10010010_01001001_10001010u32], [14u32]);
test_ptx!(
    brev,
    [0b11000111_01011100_10101110_11111011u32],
    [0b11011111_01110101_00111010_11100011u32]
);
test_ptx!(
    xor,
    [
        0b01010010_00011010_01000000_00001101u32,
        0b11100110_10011011_00001100_00100011u32
    ],
    [0b10110100100000010100110000101110u32]
);
test_ptx!(rem, [21692i32, 13i32], [8i32]);
test_ptx!(
    bfe,
    [0b11111000_11000001_00100010_10100000u32, 16u32, 8u32],
    [0b11000001u32]
);
test_ptx!(bfi, [0b10u32, 0b101u32, 0u32, 2u32], [0b110u32]);
test_ptx!(stateful_ld_st_simple, [121u64], [121u64]);
test_ptx!(stateful_ld_st_ntid, [123u64], [123u64]);
test_ptx!(stateful_ld_st_ntid_chain, [12651u64], [12651u64]);
test_ptx!(stateful_ld_st_ntid_sub, [96311u64], [96311u64]);
test_ptx!(shared_ptr_take_address, [97815231u64], [97815231u64]);
test_ptx!(cvt_s64_s32, [-1i32], [-1i64]);
test_ptx!(add_tuning, [2u64], [3u64]);
test_ptx!(add_non_coherent, [3u64], [4u64]);
test_ptx!(sign_extend, [-1i16], [-1i32]);
test_ptx!(atom_add_float, [1.25f32, 0.5f32], [1.25f32, 1.75f32]);
test_ptx!(
    setp_nan,
    [
        0.5f32,
        f32::NAN,
        f32::NAN,
        0.5f32,
        f32::NAN,
        f32::NAN,
        0.5f32,
        0.5f32
    ],
    [1u32, 1u32, 1u32, 0u32]
);
test_ptx!(
    setp_num,
    [
        0.5f32,
        f32::NAN,
        f32::NAN,
        0.5f32,
        f32::NAN,
        f32::NAN,
        0.5f32,
        0.5f32
    ],
    [0u32, 0u32, 0u32, 2u32]
);
test_ptx!(non_scalar_ptr_offset, [1u32, 2u32, 3u32, 4u32], [7u32]);
test_ptx!(stateful_neg_offset, [1237518u64], [1237518u64]);
test_ptx!(const, [0u16], [10u16, 20, 30, 40]);
test_ptx!(cvt_s16_s8, [0x139231C2u32], [0xFFFFFFC2u32]);
test_ptx!(cvt_f64_f32, [0.125f32], [0.125f64]);
test_ptx!(prmt, [0x70c507d6u32, 0x6fbd4b5cu32], [0x6fbdd65cu32]);
test_ptx!(activemask, [0u32], [1u32]);
test_ptx!(membar, [152731u32], [152731u32]);
test_ptx!(shared_unify_extern, [7681u64, 7682u64], [15363u64]);
test_ptx!(shared_unify_local, [16752u64, 714u64], [17466u64]);
// This test currently fails for reasons outside of ZLUDA's control.
// One of the LLVM passes does not understand that setreg instruction changes
// global floating point state and assumes that both floating point
// additions are the exact same expressions and optimizes second addition away.
test_ptx!(
    add_ftz,
    [f32::from_bits(0x800000), f32::from_bits(0x007FFFFF)],
    [0x800000u32, 0xFFFFFF]
);
test_ptx!(malformed_label, [2u64], [3u64]);
test_ptx!(
    call_rnd,
    [
        1.0f32,
        f32::from_bits(0x33800000),
        1.0f32,
        f32::from_bits(0x33800000)
    ],
    [1.0000001, 1.0f32]
);

test_ptx!(assertfail);
test_ptx!(func_ptr);
test_ptx!(lanemask_lt);
test_ptx!(extern_func);

struct DisplayError<T: Debug> {
    err: T,
}

impl<T: Debug> Display for DisplayError<T> {
    fn fmt(&self, f: &mut Formatter<'_>) -> fmt::Result {
        Debug::fmt(&self.err, f)
    }
}

impl<T: Debug> Debug for DisplayError<T> {
    fn fmt(&self, f: &mut Formatter<'_>) -> fmt::Result {
        Debug::fmt(&self.err, f)
    }
}

impl<T: Debug> error::Error for DisplayError<T> {}

fn test_hip_assert<
    'a,
    Input: From<u8> + Debug + Copy + PartialEq,
    Output: From<u8> + Debug + Copy + PartialEq + Default,
>(
    name: &str,
    ptx_text: &'a str,
    input: &[Input],
    output: &mut [Output],
) -> Result<(), Box<dyn error::Error + 'a>> {
    let ast = ptx_parser::parse_module_checked(ptx_text).unwrap();
    let llvm_ir = pass::to_llvm_module(ast).unwrap();
    let name = CString::new(name)?;
    let result =
        run_hip(name.as_c_str(), llvm_ir, input, output).map_err(|err| DisplayError { err })?;
    assert_eq!(result.as_slice(), output);
    Ok(())
}

fn test_llvm_assert<'a>(
    name: &str,
    ptx_text: &'a str,
    expected_ll: &str,
) -> Result<(), Box<dyn error::Error + 'a>> {
    let ast = ptx_parser::parse_module_checked(ptx_text).unwrap();
    let llvm_ir = pass::to_llvm_module(ast).unwrap();
    let actual_ll = llvm_ir.llvm_ir.print_module_to_string();
    let actual_ll = actual_ll.to_str();
    if actual_ll != expected_ll {
        let output_dir = env::var("TEST_PTX_LLVM_FAIL_DIR");
        if let Ok(output_dir) = output_dir {
            let output_dir = Path::new(&output_dir);
            fs::create_dir_all(&output_dir).unwrap();
            let output_file = output_dir.join(format!("{}.ll", name));
            let mut output_file = File::create(output_file).unwrap();
            output_file.write_all(actual_ll.as_bytes()).unwrap();
        }
        let comparison = pretty_assertions::StrComparison::new(expected_ll, actual_ll);
        panic!("assertion failed: `(left == right)`\n\n{}", comparison);
    }
    Ok(())
}

fn test_cuda_assert<
    'a,
    Input: From<u8> + Debug + Copy + PartialEq,
    Output: From<u8> + Debug + Copy + PartialEq + Default,
>(
    name: &str,
    ptx_text: &'a str,
    input: &[Input],
    output: &mut [Output],
) -> Result<(), Box<dyn error::Error + 'a>> {
    let name = CString::new(name)?;
    let result =
        run_cuda(name.as_c_str(), ptx_text, input, output).map_err(|err| DisplayError { err })?;
    assert_eq!(result.as_slice(), output);
    Ok(())
}

macro_rules! cuda_call {
    ($expr:expr) => {
        #[allow(unused_unsafe)]
        {
            let err = unsafe { $expr };
            if err != cuda_driver_sys::CUresult::CUDA_SUCCESS {
                return Result::Err(err);
            }
        }
    };
}

fn run_cuda<Input: From<u8> + Copy + Debug, Output: From<u8> + Copy + Debug + Default>(
    name: &CStr,
    ptx_module: &str,
    input: &[Input],
    output: &mut [Output],
) -> Result<Vec<Output>, cuda_driver_sys::CUresult> {
    use cuda_driver_sys::*;
    cuda_call! { cuInit(0) };
    let ptx_module = CString::new(ptx_module).unwrap();
    let mut result = vec![0u8.into(); output.len()];
    {
        let mut ctx = ptr::null_mut();
        cuda_call! { cuCtxCreate_v2(&mut ctx, 0, 0) };
        let mut module = ptr::null_mut();
        cuda_call! { cuModuleLoadData(&mut module, ptx_module.as_ptr() as _) };
        let mut kernel = ptr::null_mut();
        cuda_call! { cuModuleGetFunction(&mut kernel, module, name.as_ptr()) };
        let mut inp_b = unsafe { mem::zeroed() };
        cuda_call! { cuMemAlloc_v2(&mut inp_b, input.len() * mem::size_of::<Input>()) };
        let mut out_b = unsafe { mem::zeroed() };
        cuda_call! { cuMemAlloc_v2(&mut out_b, output.len() * mem::size_of::<Output>()) };
        cuda_call! { cuMemcpyHtoD_v2(inp_b, input.as_ptr() as _, input.len() * mem::size_of::<Input>()) };
        cuda_call! { cuMemsetD8_v2(out_b, 0, output.len() * mem::size_of::<Output>()) };
        let mut args = [&inp_b, &out_b];
        cuda_call! { cuLaunchKernel(kernel, 1,1,1,1,1,1, 1024, 0 as _, args.as_mut_ptr() as _, ptr::null_mut()) };
        cuda_call! { cuMemcpyDtoH_v2(result.as_mut_ptr() as _, out_b, output.len() * mem::size_of::<Output>()) };
        cuda_call! { cuStreamSynchronize(0 as _) };
        cuda_call! { cuMemFree_v2(inp_b) };
        cuda_call! { cuMemFree_v2(out_b) };
        cuda_call! { cuModuleUnload(module) };
        cuda_call! { cuCtxDestroy_v2(ctx) };
    }
    Ok(result)
}

fn run_hip<Input: From<u8> + Copy + Debug, Output: From<u8> + Copy + Debug + Default>(
    name: &CStr,
    module: pass::Module,
    input: &[Input],
    output: &mut [Output],
) -> Result<Vec<Output>, hipError_t> {
    use hip_runtime_sys::*;
    unsafe { hipInit(0) }.unwrap();
    let mut result = vec![0u8.into(); output.len()];
    {
        let dev = 0;
        let mut stream = unsafe { mem::zeroed() };
        unsafe { hipStreamCreate(&mut stream) }.unwrap();
        let mut dev_props = unsafe { mem::zeroed() };
        unsafe { hipGetDevicePropertiesR0600(&mut dev_props, dev) }.unwrap();
        let elf_module = comgr::get_executable_as_bytes(
            unsafe { CStr::from_ptr(dev_props.gcnArchName.as_ptr()) },
            &*module.llvm_ir.write_bitcode_to_memory(),
            module.linked_bitcode(),
        )
        .unwrap();
        let mut module = unsafe { mem::zeroed() };
        unsafe { hipModuleLoadData(&mut module, elf_module.as_ptr() as _) }.unwrap();
        let mut kernel = unsafe { mem::zeroed() };
        unsafe { hipModuleGetFunction(&mut kernel, module, name.as_ptr()) }.unwrap();
        let mut inp_b = ptr::null_mut();
        unsafe { hipMalloc(&mut inp_b, input.len() * mem::size_of::<Input>()) }.unwrap();
        let mut out_b = ptr::null_mut();
        unsafe { hipMalloc(&mut out_b, output.len() * mem::size_of::<Output>()) }.unwrap();
        unsafe {
            hipMemcpyWithStream(
                inp_b,
                input.as_ptr() as _,
                input.len() * mem::size_of::<Input>(),
                hipMemcpyKind::hipMemcpyHostToDevice,
                stream,
            )
        }
        .unwrap();
        unsafe { hipMemset(out_b, 0, output.len() * mem::size_of::<Output>()) }.unwrap();
        let mut args = [&inp_b, &out_b];
        unsafe {
            hipModuleLaunchKernel(
                kernel,
                1,
                1,
                1,
                1,
                1,
                1,
                1024,
                stream,
                args.as_mut_ptr() as _,
                ptr::null_mut(),
            )
        }
        .unwrap();
        unsafe {
            hipMemcpyAsync(
                result.as_mut_ptr() as _,
                out_b,
                output.len() * mem::size_of::<Output>(),
                hipMemcpyKind::hipMemcpyDeviceToHost,
                stream,
            )
        }
        .unwrap();
        unsafe { hipStreamSynchronize(stream) }.unwrap();
        unsafe { hipFree(inp_b) }.unwrap();
        unsafe { hipFree(out_b) }.unwrap();
        unsafe { hipModuleUnload(module) }.unwrap();
    }
    Ok(result)
}
=======
use crate::pass;
use comgr::Comgr;
use cuda_types::cuda::CUstream;
use hip_runtime_sys::hipError_t;
use pretty_assertions;
use std::env;
use std::error;
use std::ffi::{CStr, CString};
use std::fmt::{self, Debug, Display, Formatter};
use std::fs::{self, File};
use std::io::Write;
use std::mem;
use std::path::{Path, PathBuf};
use std::ptr;
use std::str;

#[cfg(not(feature = "ci_build"))]
macro_rules! read_test_file {
    ($file:expr) => {
        {
            // CARGO_MANIFEST_DIR is the crate directory (ptx), but file! is relative to the workspace root (and therefore also includes ptx).
            let mut path = PathBuf::from(env!("CARGO_MANIFEST_DIR"));
            path.pop();
            path.push(file!());
            path.pop();
            path.push($file);
            std::fs::read_to_string(path).unwrap()
        }
    };
}

#[cfg(feature = "ci_build")]
macro_rules! read_test_file {
    ($file:expr) => {
        include_str!($file).to_string()
    };
}

macro_rules! test_ptx_llvm {
    ($fn_name:ident) => {
        paste::item! {
            #[test]
            fn [<$fn_name _llvm>]() -> Result<(), Box<dyn std::error::Error>> {
                let ptx = read_test_file!(concat!(stringify!($fn_name), ".ptx"));
                let ll = read_test_file!(concat!("../ll/", stringify!($fn_name), ".ll"));
                test_llvm_assert(stringify!($fn_name), &ptx, ll.trim())
            }
        }
    };
}

macro_rules! test_ptx {
    ($fn_name:ident, $input:expr, $output:expr) => {
        paste::item! {
            #[test]
            fn [<$fn_name _amdgpu>]() -> Result<(), Box<dyn std::error::Error>> {
                let ptx = read_test_file!(concat!(stringify!($fn_name), ".ptx"));
                let input = $input;
                let output = $output;
                test_hip_assert(stringify!($fn_name), &ptx, Some(&input), &output, 1)
            }
        }

        paste::item! {
            #[test]
            fn [<$fn_name _cuda>]() -> Result<(), Box<dyn std::error::Error>> {
                let ptx = read_test_file!(concat!(stringify!($fn_name), ".ptx"));
                let input = $input;
                let output = $output;
                test_cuda_assert(stringify!($fn_name), &ptx, Some(&input), &output, 1)
            }
        }

        test_ptx_llvm!($fn_name);
    };

    ($fn_name:ident) => {
        test_ptx_llvm!($fn_name);
    };
}

macro_rules! test_ptx_warp {
    ($fn_name:ident, $output:expr) => {
        paste::item! {
            #[test]
            fn [<$fn_name _amdgpu>]() -> Result<(), Box<dyn std::error::Error>> {
                let ptx = read_test_file!(concat!(stringify!($fn_name), ".ptx"));
                let mut output = $output;
                test_hip_assert(stringify!($fn_name), &ptx, None::<&[u8]>, &mut output, 64)
            }
        }

        paste::item! {
            #[test]
            fn [<$fn_name _cuda>]() -> Result<(), Box<dyn std::error::Error>> {
                let ptx = read_test_file!(concat!(stringify!($fn_name), ".ptx"));
                let mut output = $output;
                test_cuda_assert(stringify!($fn_name), &ptx, None::<&[u8]>, &mut output, 64)
            }
        }

        test_ptx_llvm!($fn_name);
    };
}

test_ptx!(ld_st, [1u64], [1u64]);
test_ptx!(ld_st_implicit, [0.5f32, 0.25f32], [0.5f32]);
test_ptx!(mov, [1u64], [1u64]);
test_ptx!(mul_lo, [1u64], [2u64]);
test_ptx!(mul_hi, [u64::max_value()], [1u64]);
test_ptx!(add, [1u64], [2u64]);
test_ptx!(
    mul24_lo_u32,
    [0b01110101_01010101_01010101u32],
    [0b00011100_00100011_10001110_00111001u32]
);
test_ptx!(
    mul24_hi_u32,
    [0b01110101_01010101_01010101u32],
    [0b00110101_11000111_00011100_00100011u32]
);
test_ptx!(
    mul24_lo_s32,
    [0b01110101_01010101_01010101i32],
    [-0b0011100_00100011_10001110_00111001i32]
);
test_ptx!(
    mul24_hi_s32,
    [0b01110101_01010101_01010101i32],
    [-0b0110101_11000111_00011100_00100100i32]
);
test_ptx!(setp, [10u64, 11u64], [1u64, 0u64]);
test_ptx!(setp_gt, [f32::NAN, 1f32], [1f32]);
test_ptx!(setp_leu, [1f32, f32::NAN], [1f32]);
test_ptx!(bra, [10u64], [11u64]);
test_ptx!(not, [0u64], [u64::max_value()]);
test_ptx!(shl, [11u64], [44u64]);
test_ptx!(cvt_sat_s_u, [-1i32], [0i32]);
test_ptx!(cvta, [3.0f32], [3.0f32]);
test_ptx!(block, [1u64], [2u64]);
test_ptx!(local_align, [1u64], [1u64]);
test_ptx!(call, [1u64], [2u64]);
test_ptx!(vector, [1u32, 2u32], [3u32, 3u32]);
test_ptx!(vector4, [1u32, 2u32, 3u32, 4u32], [4u32]);
test_ptx!(ld_st_offset, [1u32, 2u32], [2u32, 1u32]);
test_ptx!(ntid, [3u32], [4u32]);
test_ptx!(reg_local, [12u64], [13u64]);
test_ptx!(mov_address, [0xDEADu64], [0u64]);
test_ptx!(b64tof64, [111u64], [111u64]);
// This segfaults NV compiler
// test_ptx!(implicit_param, [34u32], [34u32]);
test_ptx!(pred_not, [10u64, 11u64], [2u64, 0u64]);
test_ptx!(mad_s32, [2i32, 3i32, 4i32], [10i32]);
test_ptx!(mad_wide, [-1i32, 3, 4, 5], [21474836481i64]);
test_ptx!(
    mul_wide,
    [0x01_00_00_00__01_00_00_00i64],
    [0x1_00_00_00_00_00_00i64]
);
test_ptx!(vector_extract, [1u8, 2u8, 3u8, 4u8], [3u8, 4u8, 1u8, 2u8]);
test_ptx!(shr, [-2i32], [-1i32]);
test_ptx!(shr_oob, [-32768i16], [-1i16]);
test_ptx!(or, [1u64, 2u64], [3u64]);
test_ptx!(sub, [2u64], [1u64]);
test_ptx!(min, [555i32, 444i32], [444i32]);
test_ptx!(max, [555i32, 444i32], [555i32]);
test_ptx!(global_array, [0xDEADu32], [1u32]);
test_ptx!(extern_shared, [127u64], [127u64]);
test_ptx!(extern_shared_call, [121u64], [123u64]);
test_ptx!(rcp, [2f32], [0.5f32]);
// 0b1_00000000_10000000000000000000000u32 is a large denormal
// 0x3f000000 is 0.5
test_ptx!(
    mul_ftz,
    [0b1_00000000_10000000000000000000000u32, 0x3f000000u32],
    [0b1_00000000_00000000000000000000000u32]
);
test_ptx!(
    mul_non_ftz,
    [0b1_00000000_10000000000000000000000u32, 0x3f000000u32],
    [0b1_00000000_01000000000000000000000u32]
);
test_ptx!(constant_f32, [10f32], [5f32]);
test_ptx!(abs, [i32::MIN], [i32::MIN]);
test_ptx!(constant_negative, [-101i32], [101i32]);
test_ptx!(and, [6u32, 3u32], [2u32]);
test_ptx!(selp, [100u16, 200u16], [200u16]);
test_ptx!(selp_true, [100u16, 200u16], [100u16]);
test_ptx!(fma, [2f32, 3f32, 5f32], [11f32]);
test_ptx!(shared_variable, [513u64], [513u64]);
test_ptx!(shared_ptr_32, [513u64], [513u64]);
test_ptx!(atom_cas, [91u32, 91u32], [91u32, 100u32]);
test_ptx!(atom_inc, [100u32], [100u32, 101u32, 0u32]);
test_ptx!(atom_add, [2u32, 4u32], [2u32, 6u32]);
test_ptx!(div_approx, [1f32, 2f32], [0.5f32]);
test_ptx!(sqrt, [0.25f32], [0.5f32]);
test_ptx!(rsqrt, [0.25f64], [2f64]);
test_ptx!(neg, [181i32], [-181i32]);
test_ptx!(sin, [std::f32::consts::PI / 2f32], [1f32]);
test_ptx!(cos, [std::f32::consts::PI], [-1f32]);
test_ptx!(lg2, [512f32], [9f32]);
test_ptx!(ex2, [10f32], [1024f32]);
test_ptx!(fmax, [0u16, half::f16::NAN.to_bits()], [0u16]);
test_ptx!(cvt_rni, [9.5f32, 10.5f32], [10f32, 10f32]);
test_ptx!(cvt_rzi, [-13.8f32, 12.9f32], [-13f32, 12f32]);
test_ptx!(cvt_s32_f32, [-13.8f32, 12.9f32], [-13i32, 13i32]);
test_ptx!(cvt_rni_u16_f32, [0x477FFF80u32], [65535u16]);
test_ptx!(clz, [0b00000101_00101101_00010011_10101011u32], [5u32]);
test_ptx!(popc, [0b10111100_10010010_01001001_10001010u32], [14u32]);
test_ptx!(
    brev,
    [0b11000111_01011100_10101110_11111011u32],
    [0b11011111_01110101_00111010_11100011u32]
);
test_ptx!(
    xor,
    [
        0b01010010_00011010_01000000_00001101u32,
        0b11100110_10011011_00001100_00100011u32
    ],
    [0b10110100100000010100110000101110u32]
);
test_ptx!(rem, [21692i32, 13i32], [8i32]);
test_ptx!(
    bfe,
    [0b11111000_11000001_00100010_10100000u32, 16u32, 8u32],
    [0b11000001u32]
);
test_ptx!(bfi, [0b10u32, 0b101u32, 0u32, 2u32], [0b110u32]);
test_ptx!(stateful_ld_st_simple, [121u64], [121u64]);
test_ptx!(stateful_ld_st_ntid, [123u64], [123u64]);
test_ptx!(stateful_ld_st_ntid_chain, [12651u64], [12651u64]);
test_ptx!(stateful_ld_st_ntid_sub, [96311u64], [96311u64]);
test_ptx!(shared_ptr_take_address, [97815231u64], [97815231u64]);
test_ptx!(cvt_s64_s32, [-1i32], [-1i64]);
test_ptx!(add_tuning, [2u64], [3u64]);
test_ptx!(add_non_coherent, [3u64], [4u64]);
test_ptx!(sign_extend, [-1i16], [-1i32]);
test_ptx!(atom_add_float, [1.25f32, 0.5f32], [1.25f32, 1.75f32]);
test_ptx!(
    setp_nan,
    [
        0.5f32,
        f32::NAN,
        f32::NAN,
        0.5f32,
        f32::NAN,
        f32::NAN,
        0.5f32,
        0.5f32
    ],
    [1u32, 1u32, 1u32, 0u32]
);
test_ptx!(
    setp_num,
    [
        0.5f32,
        f32::NAN,
        f32::NAN,
        0.5f32,
        f32::NAN,
        f32::NAN,
        0.5f32,
        0.5f32
    ],
    [0u32, 0u32, 0u32, 2u32]
);
test_ptx!(non_scalar_ptr_offset, [1u32, 2u32, 3u32, 4u32], [7u32]);
test_ptx!(stateful_neg_offset, [1237518u64], [1237518u64]);
test_ptx!(const, [0u16], [10u16, 20, 30, 40]);
test_ptx!(cvt_s16_s8, [0x139231C2u32], [0xFFFFFFC2u32]);
test_ptx!(cvt_f64_f32, [0.125f32], [0.125f64]);
test_ptx!(prmt, [0x70c507d6u32, 0x6fbd4b5cu32], [0x6fbdd65cu32]);
test_ptx!(activemask, [0u32], [1u32]);
test_ptx!(membar, [152731u32], [152731u32]);
test_ptx!(shared_unify_extern, [7681u64, 7682u64], [15363u64]);
test_ptx!(shared_unify_local, [16752u64, 714u64], [17466u64]);
// FIXME: This test currently fails for reasons outside of ZLUDA's control.
// One of the LLVM passes does not understand that setreg instruction changes
// global floating point state and assumes that both floating point
// additions are the exact same expressions and optimizes second addition away.
// test_ptx!(
//     add_ftz,
//     [f32::from_bits(0x800000), f32::from_bits(0x007FFFFF)],
//     [0x800000u32, 0xFFFFFF]
// );
test_ptx!(add_s32_sat, [i32::MIN, -1], [i32::MIN, i32::MAX]);
test_ptx!(malformed_label, [2u64], [3u64]);
test_ptx!(
    call_rnd,
    [
        1.0f32,
        f32::from_bits(0x33800000),
        1.0f32,
        f32::from_bits(0x33800000)
    ],
    [1.0000001, 1.0f32]
);
test_ptx!(multiple_return, [5u32], [6u32, 123u32]);
test_ptx!(warp_sz, [0u8], [32u8]);
test_ptx!(tanh, [f32::INFINITY], [1.0f32]);
test_ptx!(cp_async, [0u32], [1u32, 2u32, 3u32, 0u32]);

test_ptx!(nanosleep, [0u64], [0u64]);
test_ptx!(shf_l, [0x12345678u32, 0x9abcdef0u32, 12], [0xcdef0123u32]);
test_ptx!(shf_r, [0x12345678u32, 0x9abcdef0u32, 12], [0xef012345u32]);
test_ptx!(
    shf_l_clamp,
    [0x12345678u32, 0x9abcdef0u32, 44],
    [0x12345678u32]
);
test_ptx!(
    shf_r_clamp,
    [0x12345678u32, 0x9abcdef0u32, 44],
    [0x9abcdef0u32]
);
test_ptx!(
    shf_l_wrap,
    [0x12345678u32, 0x9abcdef0u32, 44],
    [0xcdef0123u32]
);
test_ptx!(
    shf_r_wrap,
    [0x12345678u32, 0x9abcdef0u32, 44],
    [0xef012345u32]
);

test_ptx!(assertfail);
// TODO: not yet supported
//test_ptx!(func_ptr);
test_ptx!(lanemask_lt);
test_ptx!(extern_func);

test_ptx_warp!(
    tid,
    [
        0u8, 1u8, 2u8, 3u8, 4u8, 5u8, 6u8, 7u8, 8u8, 9u8, 10u8, 11u8, 12u8, 13u8, 14u8, 15u8, 16u8,
        17u8, 18u8, 19u8, 20u8, 21u8, 22u8, 23u8, 24u8, 25u8, 26u8, 27u8, 28u8, 29u8, 30u8, 31u8,
        32u8, 33u8, 34u8, 35u8, 36u8, 37u8, 38u8, 39u8, 40u8, 41u8, 42u8, 43u8, 44u8, 45u8, 46u8,
        47u8, 48u8, 49u8, 50u8, 51u8, 52u8, 53u8, 54u8, 55u8, 56u8, 57u8, 58u8, 59u8, 60u8, 61u8,
        62u8, 63u8,
    ]
);
test_ptx_warp!(
    bar_red_and_pred,
    [
        2u32, 2u32, 2u32, 2u32, 2u32, 2u32, 2u32, 2u32, 2u32, 2u32, 2u32, 2u32, 2u32, 2u32, 2u32,
        2u32, 2u32, 2u32, 2u32, 2u32, 2u32, 2u32, 2u32, 2u32, 2u32, 2u32, 2u32, 2u32, 2u32, 2u32,
        2u32, 2u32, 2u32, 2u32, 2u32, 2u32, 2u32, 2u32, 2u32, 2u32, 2u32, 2u32, 2u32, 2u32, 2u32,
        2u32, 2u32, 2u32, 2u32, 2u32, 2u32, 2u32, 2u32, 2u32, 2u32, 2u32, 2u32, 2u32, 2u32, 2u32,
        2u32, 2u32, 2u32, 2u32,
    ]
);
test_ptx_warp!(
    shfl_sync_up_b32_pred,
    [
        1000u32, 1001u32, 1002u32, 0u32, 1u32, 2u32, 3u32, 4u32, 5u32, 6u32, 7u32, 8u32, 9u32,
        10u32, 11u32, 12u32, 13u32, 14u32, 15u32, 16u32, 17u32, 18u32, 19u32, 20u32, 21u32, 22u32,
        23u32, 24u32, 25u32, 26u32, 27u32, 28u32, 1032u32, 1033u32, 1034u32, 32u32, 33u32, 34u32,
        35u32, 36u32, 37u32, 38u32, 39u32, 40u32, 41u32, 42u32, 43u32, 44u32, 45u32, 46u32, 47u32,
        48u32, 49u32, 50u32, 51u32, 52u32, 53u32, 54u32, 55u32, 56u32, 57u32, 58u32, 59u32, 60u32,
    ]
);
test_ptx_warp!(
    shfl_sync_down_b32_pred,
    [
        3u32, 4u32, 5u32, 6u32, 7u32, 8u32, 9u32, 10u32, 11u32, 12u32, 13u32, 14u32, 15u32, 16u32,
        17u32, 18u32, 19u32, 20u32, 21u32, 22u32, 23u32, 24u32, 25u32, 26u32, 27u32, 28u32, 29u32,
        30u32, 31u32, 1029u32, 1030u32, 1031u32, 35u32, 36u32, 37u32, 38u32, 39u32, 40u32, 41u32,
        42u32, 43u32, 44u32, 45u32, 46u32, 47u32, 48u32, 49u32, 50u32, 51u32, 52u32, 53u32, 54u32,
        55u32, 56u32, 57u32, 58u32, 59u32, 60u32, 61u32, 62u32, 63u32, 1061u32, 1062u32, 1063u32,
    ]
);
test_ptx_warp!(
    shfl_sync_bfly_b32_pred,
    [
        3u32, 2u32, 1u32, 0u32, 7u32, 6u32, 5u32, 4u32, 11u32, 10u32, 9u32, 8u32, 15u32, 14u32,
        13u32, 12u32, 19u32, 18u32, 17u32, 16u32, 23u32, 22u32, 21u32, 20u32, 27u32, 26u32, 25u32,
        24u32, 31u32, 30u32, 29u32, 28u32, 35u32, 34u32, 33u32, 32u32, 39u32, 38u32, 37u32, 36u32,
        43u32, 42u32, 41u32, 40u32, 47u32, 46u32, 45u32, 44u32, 51u32, 50u32, 49u32, 48u32, 55u32,
        54u32, 53u32, 52u32, 59u32, 58u32, 57u32, 56u32, 63u32, 62u32, 61u32, 60u32,
    ]
);
test_ptx_warp!(
    shfl_sync_idx_b32_pred,
    [
        12u32, 12u32, 12u32, 12u32, 12u32, 12u32, 12u32, 12u32, 12u32, 12u32, 12u32, 12u32, 12u32,
        12u32, 12u32, 12u32, 12u32, 12u32, 12u32, 12u32, 12u32, 12u32, 12u32, 12u32, 12u32, 12u32,
        12u32, 12u32, 12u32, 12u32, 12u32, 12u32, 44u32, 44u32, 44u32, 44u32, 44u32, 44u32, 44u32,
        44u32, 44u32, 44u32, 44u32, 44u32, 44u32, 44u32, 44u32, 44u32, 44u32, 44u32, 44u32, 44u32,
        44u32, 44u32, 44u32, 44u32, 44u32, 44u32, 44u32, 44u32, 44u32, 44u32, 44u32, 44u32,
    ]
);
test_ptx_warp!(
    shfl_sync_mode_b32,
    [
        9u32, 7u32, 8u32, 9u32, 21u32, 19u32, 20u32, 21u32, 33u32, 31u32, 32u32, 33u32, 45u32,
        43u32, 44u32, 45u32, 73u32, 71u32, 72u32, 73u32, 85u32, 83u32, 84u32, 85u32, 97u32, 95u32,
        96u32, 97u32, 109u32, 107u32, 108u32, 109u32, 137u32, 135u32, 136u32, 137u32, 149u32,
        147u32, 148u32, 149u32, 161u32, 159u32, 160u32, 161u32, 173u32, 171u32, 172u32, 173u32,
        201u32, 199u32, 200u32, 201u32, 213u32, 211u32, 212u32, 213u32, 225u32, 223u32, 224u32,
        225u32, 237u32, 235u32, 236u32, 237u32,
    ]
);

struct DisplayError<T: Debug> {
    err: T,
}

impl<T: Debug> Display for DisplayError<T> {
    fn fmt(&self, f: &mut Formatter<'_>) -> fmt::Result {
        Debug::fmt(&self.err, f)
    }
}

impl<T: Debug> Debug for DisplayError<T> {
    fn fmt(&self, f: &mut Formatter<'_>) -> fmt::Result {
        Debug::fmt(&self.err, f)
    }
}

impl<T: Debug> error::Error for DisplayError<T> {}

fn test_hip_assert<
    Input: From<u8> + Debug + Copy + PartialEq,
    Output: From<u8> + Debug + Copy + PartialEq + Default,
>(
    name: &str,
    ptx_text: &str,
    input: Option<&[Input]>,
    output: &[Output],
    block_dim_x: u32,
) -> Result<(), Box<dyn error::Error>> {
    let ast = ptx_parser::parse_module_checked(ptx_text).unwrap();
    let llvm_ir = pass::to_llvm_module(
        ast,
        pass::Attributes {
            clock_rate: 2124000,
        },
    )
    .unwrap();
    let name = CString::new(name)?;
    let result = run_hip(name.as_c_str(), llvm_ir, input, output, block_dim_x)
        .map_err(|err| DisplayError { err })?;
    assert_eq!(result.as_slice(), output);
    Ok(())
}

fn test_llvm_assert(
    name: &str,
    ptx_text: &str,
    expected_ll: &str,
) -> Result<(), Box<dyn error::Error>> {
    let ast = ptx_parser::parse_module_checked(ptx_text).unwrap();
    let llvm_ir = pass::to_llvm_module(
        ast,
        pass::Attributes {
            clock_rate: 2124000,
        },
    )
    .unwrap();
    let actual_ll = llvm_ir.llvm_ir.print_module_to_string();
    let actual_ll = actual_ll.to_str();
    compare_llvm(name, actual_ll, expected_ll);

    let expected_attributes_ll = read_test_file!(concat!("../ll/_attributes.ll"));
    let actual_attributes_ll = llvm_ir.attributes_ir.print_module_to_string();
    let actual_attributes_ll = actual_attributes_ll.to_str();
    compare_llvm("_attributes", actual_attributes_ll, &expected_attributes_ll);
    Ok(())
}

fn compare_llvm(name: &str, actual_ll: &str, expected_ll: &str) {
    if actual_ll != expected_ll {
        let output_dir = env::var("TEST_PTX_LLVM_FAIL_DIR");
        if let Ok(output_dir) = output_dir {
            let output_dir = Path::new(&output_dir);
            fs::create_dir_all(&output_dir).unwrap();
            let output_file = output_dir.join(format!("{}.ll", name));
            let mut output_file = File::create(output_file).unwrap();
            output_file.write_all(actual_ll.as_bytes()).unwrap();
        }
        let comparison = pretty_assertions::StrComparison::new(&expected_ll, &actual_ll);
        panic!("assertion failed: `(left == right)`\n\n{}", comparison);
    }
}

fn test_cuda_assert<
    Input: From<u8> + Debug + Copy + PartialEq,
    Output: From<u8> + Debug + Copy + PartialEq + Default,
>(
    name: &str,
    ptx_text: &str,
    input: Option<&[Input]>,
    output: &[Output],
    block_dim_x: u32,
) -> Result<(), Box<dyn error::Error>> {
    let name = CString::new(name)?;
    let result = run_cuda(name.as_c_str(), ptx_text, input, output, block_dim_x);
    assert_eq!(result.as_slice(), output);
    Ok(())
}

fn run_cuda<Input: From<u8> + Copy + Debug, Output: From<u8> + Copy + Debug + Default>(
    name: &CStr,
    ptx_module: &str,
    input: Option<&[Input]>,
    output: &[Output],
    block_dim_x: u32,
) -> Vec<Output> {
    unsafe { CUDA.cuInit(0) }.unwrap().unwrap();
    let ptx_module = CString::new(ptx_module).unwrap();
    let mut result = vec![0u8.into(); output.len()];
    {
        let mut ctx = unsafe { mem::zeroed() };
        unsafe { CUDA.cuCtxCreate_v2(&mut ctx, 0, 0) }
            .unwrap()
            .unwrap();
        let mut module = unsafe { mem::zeroed() };
        unsafe { CUDA.cuModuleLoadData(&mut module, ptx_module.as_ptr() as _) }
            .unwrap()
            .unwrap();
        let mut kernel = unsafe { mem::zeroed() };
        unsafe { CUDA.cuModuleGetFunction(&mut kernel, module, name.as_ptr()) }
            .unwrap()
            .unwrap();
        let mut out_b = unsafe { mem::zeroed() };
        unsafe { CUDA.cuMemAlloc_v2(&mut out_b, output.len() * mem::size_of::<Output>()) }
            .unwrap()
            .unwrap();
        let mut inp_b = unsafe { mem::zeroed() };
        if let Some(input) = input {
            unsafe { CUDA.cuMemAlloc_v2(&mut inp_b, input.len() * mem::size_of::<Input>()) }
                .unwrap()
                .unwrap();
            unsafe {
                CUDA.cuMemcpyHtoD_v2(
                    inp_b,
                    input.as_ptr() as _,
                    input.len() * mem::size_of::<Input>(),
                )
            }
            .unwrap()
            .unwrap();
        }
        unsafe { CUDA.cuMemsetD8_v2(out_b, 0, output.len() * mem::size_of::<Output>()) }
            .unwrap()
            .unwrap();
        let mut args = if input.is_some() {
            [&inp_b, &out_b]
        } else {
            [&out_b, &out_b]
        };
        unsafe {
            CUDA.cuLaunchKernel(
                kernel,
                1,
                1,
                1,
                block_dim_x,
                1,
                1,
                1024,
                CUstream(ptr::null_mut()),
                args.as_mut_ptr() as _,
                ptr::null_mut(),
            )
        }
        .unwrap()
        .unwrap();
        unsafe {
            CUDA.cuMemcpyDtoH_v2(
                result.as_mut_ptr() as _,
                out_b,
                output.len() * mem::size_of::<Output>(),
            )
        }
        .unwrap()
        .unwrap();
        unsafe { CUDA.cuStreamSynchronize(CUstream(ptr::null_mut())) }
            .unwrap()
            .unwrap();
        unsafe { CUDA.cuMemFree_v2(inp_b) }.unwrap().unwrap();
        unsafe { CUDA.cuMemFree_v2(out_b) }.unwrap().unwrap();
        unsafe { CUDA.cuModuleUnload(module) }.unwrap().unwrap();
        unsafe { CUDA.cuCtxDestroy_v2(ctx) }.unwrap().unwrap();
    }
    result
}

struct DynamicCuda {
    lib: libloading::Library,
}

impl DynamicCuda {
    #[cfg(not(windows))]
    const CUDA_PATH: &'static str = "/usr/lib/x86_64-linux-gnu/libcuda.so.1";
    #[cfg(windows)]
    const CUDA_PATH: &'static str = "C:\\Windows\\System32\\nvcuda.dll";

    pub fn new() -> Result<Self, libloading::Error> {
        let lib = unsafe { libloading::Library::new(Self::CUDA_PATH) }?;
        Ok(Self { lib })
    }
}

macro_rules! dynamic_fns {
    ($($abi:literal fn $fn_name:ident( $($arg_id:ident : $arg_type:ty),* ) -> $ret_type:ty;)*) => {
        impl DynamicCuda {
        $(
            #[allow(dead_code)]
            unsafe fn $fn_name(&self, $($arg_id : $arg_type),*) -> Result<$ret_type, libloading::Error> {
                let func = unsafe { self.lib.get::<unsafe extern $abi fn ($($arg_type),*) -> $ret_type>(concat!(stringify!($fn_name), "\0").as_bytes()) };
                func.map(|f| f($($arg_id),*) )
            }
        )*
        }
    };
}

cuda_macros::cuda_function_declarations!(dynamic_fns);

static COMGR: std::sync::LazyLock<Comgr> = std::sync::LazyLock::new(|| Comgr::new().unwrap());
static CUDA: std::sync::LazyLock<DynamicCuda> =
    std::sync::LazyLock::new(|| DynamicCuda::new().unwrap());

fn run_hip<Input: From<u8> + Copy + Debug, Output: From<u8> + Copy + Debug + Default>(
    name: &CStr,
    module: pass::Module,
    input: Option<&[Input]>,
    output: &[Output],
    block_dim_x: u32,
) -> Result<Vec<Output>, hipError_t> {
    use hip_runtime_sys::*;
    unsafe { hipInit(0) }.unwrap();
    let comgr = &*COMGR;
    let mut result = vec![0u8.into(); output.len()];
    {
        let dev = 0;
        let mut stream = unsafe { mem::zeroed() };
        unsafe { hipStreamCreate(&mut stream) }.unwrap();
        let mut dev_props = unsafe { mem::zeroed() };
        unsafe { hipGetDevicePropertiesR0600(&mut dev_props, dev) }.unwrap();
        let elf_module = comgr::compile_bitcode(
            &comgr,
            unsafe { CStr::from_ptr(dev_props.gcnArchName.as_ptr()) },
            &*module.llvm_ir.write_bitcode_to_memory(),
            &*module.attributes_ir.write_bitcode_to_memory(),
            module.linked_bitcode(),
        )
        .unwrap();
        let mut module = unsafe { mem::zeroed() };
        unsafe { hipModuleLoadData(&mut module, elf_module.as_ptr() as _) }.unwrap();
        let mut kernel = unsafe { mem::zeroed() };
        unsafe { hipModuleGetFunction(&mut kernel, module, name.as_ptr()) }.unwrap();
        let mut out_b = ptr::null_mut();
        unsafe { hipMalloc(&mut out_b, output.len() * mem::size_of::<Output>()) }.unwrap();
        let mut inp_b = ptr::null_mut();
        if let Some(input) = input {
            unsafe { hipMalloc(&mut inp_b, input.len() * mem::size_of::<Input>()) }.unwrap();
            unsafe {
                hipMemcpyWithStream(
                    inp_b,
                    input.as_ptr() as _,
                    input.len() * mem::size_of::<Input>(),
                    hipMemcpyKind::hipMemcpyHostToDevice,
                    stream,
                )
            }
            .unwrap();
        }
        unsafe { hipMemset(out_b, 0, output.len() * mem::size_of::<Output>()) }.unwrap();
        let mut args = if input.is_some() {
            [&inp_b, &out_b]
        } else {
            [&out_b, &out_b]
        };
        unsafe {
            hipModuleLaunchKernel(
                kernel,
                1,
                1,
                1,
                block_dim_x,
                1,
                1,
                1024,
                stream,
                args.as_mut_ptr() as _,
                ptr::null_mut(),
            )
        }
        .unwrap();
        unsafe {
            hipMemcpyAsync(
                result.as_mut_ptr() as _,
                out_b,
                output.len() * mem::size_of::<Output>(),
                hipMemcpyKind::hipMemcpyDeviceToHost,
                stream,
            )
        }
        .unwrap();
        unsafe { hipStreamSynchronize(stream) }.unwrap();
        unsafe { hipFree(inp_b) }.unwrap();
        unsafe { hipFree(out_b) }.unwrap();
        unsafe { hipModuleUnload(module) }.unwrap();
    }
    Ok(result)
}
>>>>>>> d2f92e42
<|MERGE_RESOLUTION|>--- conflicted
+++ resolved
@@ -1,427 +1,3 @@
-<<<<<<< HEAD
-use crate::pass;
-use hip_runtime_sys::hipError_t;
-use pretty_assertions;
-use std::env;
-use std::error;
-use std::ffi::{CStr, CString};
-use std::fmt::{self, Debug, Display, Formatter};
-use std::fs::{self, File};
-use std::io::Write;
-use std::mem;
-use std::path::Path;
-use std::ptr;
-use std::str;
-
-macro_rules! test_ptx {
-    ($fn_name:ident, $input:expr, $output:expr) => {
-        paste::item! {
-            #[test]
-            fn [<$fn_name _hip>]() -> Result<(), Box<dyn std::error::Error>> {
-                let ptx = include_str!(concat!(stringify!($fn_name), ".ptx"));
-                let input = $input;
-                let mut output = $output;
-                test_hip_assert(stringify!($fn_name), ptx, &input, &mut output)
-            }
-        }
-
-        paste::item! {
-            #[test]
-            fn [<$fn_name _cuda>]() -> Result<(), Box<dyn std::error::Error>> {
-                let ptx = include_str!(concat!(stringify!($fn_name), ".ptx"));
-                let input = $input;
-                let mut output = $output;
-                test_cuda_assert(stringify!($fn_name), ptx, &input, &mut output)
-            }
-        }
-
-        paste::item! {
-            #[test]
-            fn [<$fn_name _llvm>]() -> Result<(), Box<dyn std::error::Error>> {
-                let ptx = include_str!(concat!(stringify!($fn_name), ".ptx"));
-                let ll = include_str!(concat!("../ll/", stringify!($fn_name), ".ll")).trim();
-                test_llvm_assert(stringify!($fn_name), ptx, &ll)
-            }
-        }
-    };
-
-    ($fn_name:ident) => {};
-}
-
-test_ptx!(ld_st, [1u64], [1u64]);
-test_ptx!(ld_st_implicit, [0.5f32, 0.25f32], [0.5f32]);
-test_ptx!(mov, [1u64], [1u64]);
-test_ptx!(mul_lo, [1u64], [2u64]);
-test_ptx!(mul_hi, [u64::max_value()], [1u64]);
-test_ptx!(add, [1u64], [2u64]);
-test_ptx!(mul24, [10u32], [20u32]);
-test_ptx!(setp, [10u64, 11u64], [1u64, 0u64]);
-test_ptx!(setp_gt, [f32::NAN, 1f32], [1f32]);
-test_ptx!(setp_leu, [1f32, f32::NAN], [1f32]);
-test_ptx!(bra, [10u64], [11u64]);
-test_ptx!(not, [0u64], [u64::max_value()]);
-test_ptx!(shl, [11u64], [44u64]);
-test_ptx!(cvt_sat_s_u, [-1i32], [0i32]);
-test_ptx!(cvta, [3.0f32], [3.0f32]);
-test_ptx!(block, [1u64], [2u64]);
-test_ptx!(local_align, [1u64], [1u64]);
-test_ptx!(call, [1u64], [2u64]);
-test_ptx!(vector, [1u32, 2u32], [3u32, 3u32]);
-test_ptx!(vector4, [1u32, 2u32, 3u32, 4u32], [4u32]);
-test_ptx!(ld_st_offset, [1u32, 2u32], [2u32, 1u32]);
-test_ptx!(ntid, [3u32], [4u32]);
-test_ptx!(reg_local, [12u64], [13u64]);
-test_ptx!(mov_address, [0xDEADu64], [0u64]);
-test_ptx!(b64tof64, [111u64], [111u64]);
-// This segfaults NV compiler
-// test_ptx!(implicit_param, [34u32], [34u32]);
-test_ptx!(pred_not, [10u64, 11u64], [2u64, 0u64]);
-test_ptx!(mad_s32, [2i32, 3i32, 4i32], [10i32, 10i32, 10i32]);
-test_ptx!(
-    mul_wide,
-    [0x01_00_00_00__01_00_00_00i64],
-    [0x1_00_00_00_00_00_00i64]
-);
-test_ptx!(vector_extract, [1u8, 2u8, 3u8, 4u8], [3u8, 4u8, 1u8, 2u8]);
-test_ptx!(shr, [-2i32], [-1i32]);
-test_ptx!(or, [1u64, 2u64], [3u64]);
-test_ptx!(sub, [2u64], [1u64]);
-test_ptx!(min, [555i32, 444i32], [444i32]);
-test_ptx!(max, [555i32, 444i32], [555i32]);
-test_ptx!(global_array, [0xDEADu32], [1u32]);
-test_ptx!(extern_shared, [127u64], [127u64]);
-test_ptx!(extern_shared_call, [121u64], [123u64]);
-test_ptx!(rcp, [2f32], [0.5f32]);
-// 0b1_00000000_10000000000000000000000u32 is a large denormal
-// 0x3f000000 is 0.5
-test_ptx!(
-    mul_ftz,
-    [0b1_00000000_10000000000000000000000u32, 0x3f000000u32],
-    [0b1_00000000_00000000000000000000000u32]
-);
-test_ptx!(
-    mul_non_ftz,
-    [0b1_00000000_10000000000000000000000u32, 0x3f000000u32],
-    [0b1_00000000_01000000000000000000000u32]
-);
-test_ptx!(constant_f32, [10f32], [5f32]);
-test_ptx!(constant_negative, [-101i32], [101i32]);
-test_ptx!(and, [6u32, 3u32], [2u32]);
-test_ptx!(selp, [100u16, 200u16], [200u16]);
-test_ptx!(selp_true, [100u16, 200u16], [100u16]);
-test_ptx!(fma, [2f32, 3f32, 5f32], [11f32]);
-test_ptx!(shared_variable, [513u64], [513u64]);
-test_ptx!(shared_ptr_32, [513u64], [513u64]);
-test_ptx!(atom_cas, [91u32, 91u32], [91u32, 100u32]);
-test_ptx!(atom_inc, [100u32], [100u32, 101u32, 0u32]);
-test_ptx!(atom_add, [2u32, 4u32], [2u32, 6u32]);
-test_ptx!(div_approx, [1f32, 2f32], [0.5f32]);
-test_ptx!(sqrt, [0.25f32], [0.5f32]);
-test_ptx!(rsqrt, [0.25f64], [2f64]);
-test_ptx!(neg, [181i32], [-181i32]);
-test_ptx!(sin, [std::f32::consts::PI / 2f32], [1f32]);
-test_ptx!(cos, [std::f32::consts::PI], [-1f32]);
-test_ptx!(lg2, [512f32], [9f32]);
-test_ptx!(ex2, [10f32], [1024f32]);
-test_ptx!(cvt_rni, [9.5f32, 10.5f32], [10f32, 10f32]);
-test_ptx!(cvt_rzi, [-13.8f32, 12.9f32], [-13f32, 12f32]);
-test_ptx!(cvt_s32_f32, [-13.8f32, 12.9f32], [-13i32, 13i32]);
-test_ptx!(clz, [0b00000101_00101101_00010011_10101011u32], [5u32]);
-test_ptx!(popc, [0b10111100_10010010_01001001_10001010u32], [14u32]);
-test_ptx!(
-    brev,
-    [0b11000111_01011100_10101110_11111011u32],
-    [0b11011111_01110101_00111010_11100011u32]
-);
-test_ptx!(
-    xor,
-    [
-        0b01010010_00011010_01000000_00001101u32,
-        0b11100110_10011011_00001100_00100011u32
-    ],
-    [0b10110100100000010100110000101110u32]
-);
-test_ptx!(rem, [21692i32, 13i32], [8i32]);
-test_ptx!(
-    bfe,
-    [0b11111000_11000001_00100010_10100000u32, 16u32, 8u32],
-    [0b11000001u32]
-);
-test_ptx!(bfi, [0b10u32, 0b101u32, 0u32, 2u32], [0b110u32]);
-test_ptx!(stateful_ld_st_simple, [121u64], [121u64]);
-test_ptx!(stateful_ld_st_ntid, [123u64], [123u64]);
-test_ptx!(stateful_ld_st_ntid_chain, [12651u64], [12651u64]);
-test_ptx!(stateful_ld_st_ntid_sub, [96311u64], [96311u64]);
-test_ptx!(shared_ptr_take_address, [97815231u64], [97815231u64]);
-test_ptx!(cvt_s64_s32, [-1i32], [-1i64]);
-test_ptx!(add_tuning, [2u64], [3u64]);
-test_ptx!(add_non_coherent, [3u64], [4u64]);
-test_ptx!(sign_extend, [-1i16], [-1i32]);
-test_ptx!(atom_add_float, [1.25f32, 0.5f32], [1.25f32, 1.75f32]);
-test_ptx!(
-    setp_nan,
-    [
-        0.5f32,
-        f32::NAN,
-        f32::NAN,
-        0.5f32,
-        f32::NAN,
-        f32::NAN,
-        0.5f32,
-        0.5f32
-    ],
-    [1u32, 1u32, 1u32, 0u32]
-);
-test_ptx!(
-    setp_num,
-    [
-        0.5f32,
-        f32::NAN,
-        f32::NAN,
-        0.5f32,
-        f32::NAN,
-        f32::NAN,
-        0.5f32,
-        0.5f32
-    ],
-    [0u32, 0u32, 0u32, 2u32]
-);
-test_ptx!(non_scalar_ptr_offset, [1u32, 2u32, 3u32, 4u32], [7u32]);
-test_ptx!(stateful_neg_offset, [1237518u64], [1237518u64]);
-test_ptx!(const, [0u16], [10u16, 20, 30, 40]);
-test_ptx!(cvt_s16_s8, [0x139231C2u32], [0xFFFFFFC2u32]);
-test_ptx!(cvt_f64_f32, [0.125f32], [0.125f64]);
-test_ptx!(prmt, [0x70c507d6u32, 0x6fbd4b5cu32], [0x6fbdd65cu32]);
-test_ptx!(activemask, [0u32], [1u32]);
-test_ptx!(membar, [152731u32], [152731u32]);
-test_ptx!(shared_unify_extern, [7681u64, 7682u64], [15363u64]);
-test_ptx!(shared_unify_local, [16752u64, 714u64], [17466u64]);
-// This test currently fails for reasons outside of ZLUDA's control.
-// One of the LLVM passes does not understand that setreg instruction changes
-// global floating point state and assumes that both floating point
-// additions are the exact same expressions and optimizes second addition away.
-test_ptx!(
-    add_ftz,
-    [f32::from_bits(0x800000), f32::from_bits(0x007FFFFF)],
-    [0x800000u32, 0xFFFFFF]
-);
-test_ptx!(malformed_label, [2u64], [3u64]);
-test_ptx!(
-    call_rnd,
-    [
-        1.0f32,
-        f32::from_bits(0x33800000),
-        1.0f32,
-        f32::from_bits(0x33800000)
-    ],
-    [1.0000001, 1.0f32]
-);
-
-test_ptx!(assertfail);
-test_ptx!(func_ptr);
-test_ptx!(lanemask_lt);
-test_ptx!(extern_func);
-
-struct DisplayError<T: Debug> {
-    err: T,
-}
-
-impl<T: Debug> Display for DisplayError<T> {
-    fn fmt(&self, f: &mut Formatter<'_>) -> fmt::Result {
-        Debug::fmt(&self.err, f)
-    }
-}
-
-impl<T: Debug> Debug for DisplayError<T> {
-    fn fmt(&self, f: &mut Formatter<'_>) -> fmt::Result {
-        Debug::fmt(&self.err, f)
-    }
-}
-
-impl<T: Debug> error::Error for DisplayError<T> {}
-
-fn test_hip_assert<
-    'a,
-    Input: From<u8> + Debug + Copy + PartialEq,
-    Output: From<u8> + Debug + Copy + PartialEq + Default,
->(
-    name: &str,
-    ptx_text: &'a str,
-    input: &[Input],
-    output: &mut [Output],
-) -> Result<(), Box<dyn error::Error + 'a>> {
-    let ast = ptx_parser::parse_module_checked(ptx_text).unwrap();
-    let llvm_ir = pass::to_llvm_module(ast).unwrap();
-    let name = CString::new(name)?;
-    let result =
-        run_hip(name.as_c_str(), llvm_ir, input, output).map_err(|err| DisplayError { err })?;
-    assert_eq!(result.as_slice(), output);
-    Ok(())
-}
-
-fn test_llvm_assert<'a>(
-    name: &str,
-    ptx_text: &'a str,
-    expected_ll: &str,
-) -> Result<(), Box<dyn error::Error + 'a>> {
-    let ast = ptx_parser::parse_module_checked(ptx_text).unwrap();
-    let llvm_ir = pass::to_llvm_module(ast).unwrap();
-    let actual_ll = llvm_ir.llvm_ir.print_module_to_string();
-    let actual_ll = actual_ll.to_str();
-    if actual_ll != expected_ll {
-        let output_dir = env::var("TEST_PTX_LLVM_FAIL_DIR");
-        if let Ok(output_dir) = output_dir {
-            let output_dir = Path::new(&output_dir);
-            fs::create_dir_all(&output_dir).unwrap();
-            let output_file = output_dir.join(format!("{}.ll", name));
-            let mut output_file = File::create(output_file).unwrap();
-            output_file.write_all(actual_ll.as_bytes()).unwrap();
-        }
-        let comparison = pretty_assertions::StrComparison::new(expected_ll, actual_ll);
-        panic!("assertion failed: `(left == right)`\n\n{}", comparison);
-    }
-    Ok(())
-}
-
-fn test_cuda_assert<
-    'a,
-    Input: From<u8> + Debug + Copy + PartialEq,
-    Output: From<u8> + Debug + Copy + PartialEq + Default,
->(
-    name: &str,
-    ptx_text: &'a str,
-    input: &[Input],
-    output: &mut [Output],
-) -> Result<(), Box<dyn error::Error + 'a>> {
-    let name = CString::new(name)?;
-    let result =
-        run_cuda(name.as_c_str(), ptx_text, input, output).map_err(|err| DisplayError { err })?;
-    assert_eq!(result.as_slice(), output);
-    Ok(())
-}
-
-macro_rules! cuda_call {
-    ($expr:expr) => {
-        #[allow(unused_unsafe)]
-        {
-            let err = unsafe { $expr };
-            if err != cuda_driver_sys::CUresult::CUDA_SUCCESS {
-                return Result::Err(err);
-            }
-        }
-    };
-}
-
-fn run_cuda<Input: From<u8> + Copy + Debug, Output: From<u8> + Copy + Debug + Default>(
-    name: &CStr,
-    ptx_module: &str,
-    input: &[Input],
-    output: &mut [Output],
-) -> Result<Vec<Output>, cuda_driver_sys::CUresult> {
-    use cuda_driver_sys::*;
-    cuda_call! { cuInit(0) };
-    let ptx_module = CString::new(ptx_module).unwrap();
-    let mut result = vec![0u8.into(); output.len()];
-    {
-        let mut ctx = ptr::null_mut();
-        cuda_call! { cuCtxCreate_v2(&mut ctx, 0, 0) };
-        let mut module = ptr::null_mut();
-        cuda_call! { cuModuleLoadData(&mut module, ptx_module.as_ptr() as _) };
-        let mut kernel = ptr::null_mut();
-        cuda_call! { cuModuleGetFunction(&mut kernel, module, name.as_ptr()) };
-        let mut inp_b = unsafe { mem::zeroed() };
-        cuda_call! { cuMemAlloc_v2(&mut inp_b, input.len() * mem::size_of::<Input>()) };
-        let mut out_b = unsafe { mem::zeroed() };
-        cuda_call! { cuMemAlloc_v2(&mut out_b, output.len() * mem::size_of::<Output>()) };
-        cuda_call! { cuMemcpyHtoD_v2(inp_b, input.as_ptr() as _, input.len() * mem::size_of::<Input>()) };
-        cuda_call! { cuMemsetD8_v2(out_b, 0, output.len() * mem::size_of::<Output>()) };
-        let mut args = [&inp_b, &out_b];
-        cuda_call! { cuLaunchKernel(kernel, 1,1,1,1,1,1, 1024, 0 as _, args.as_mut_ptr() as _, ptr::null_mut()) };
-        cuda_call! { cuMemcpyDtoH_v2(result.as_mut_ptr() as _, out_b, output.len() * mem::size_of::<Output>()) };
-        cuda_call! { cuStreamSynchronize(0 as _) };
-        cuda_call! { cuMemFree_v2(inp_b) };
-        cuda_call! { cuMemFree_v2(out_b) };
-        cuda_call! { cuModuleUnload(module) };
-        cuda_call! { cuCtxDestroy_v2(ctx) };
-    }
-    Ok(result)
-}
-
-fn run_hip<Input: From<u8> + Copy + Debug, Output: From<u8> + Copy + Debug + Default>(
-    name: &CStr,
-    module: pass::Module,
-    input: &[Input],
-    output: &mut [Output],
-) -> Result<Vec<Output>, hipError_t> {
-    use hip_runtime_sys::*;
-    unsafe { hipInit(0) }.unwrap();
-    let mut result = vec![0u8.into(); output.len()];
-    {
-        let dev = 0;
-        let mut stream = unsafe { mem::zeroed() };
-        unsafe { hipStreamCreate(&mut stream) }.unwrap();
-        let mut dev_props = unsafe { mem::zeroed() };
-        unsafe { hipGetDevicePropertiesR0600(&mut dev_props, dev) }.unwrap();
-        let elf_module = comgr::get_executable_as_bytes(
-            unsafe { CStr::from_ptr(dev_props.gcnArchName.as_ptr()) },
-            &*module.llvm_ir.write_bitcode_to_memory(),
-            module.linked_bitcode(),
-        )
-        .unwrap();
-        let mut module = unsafe { mem::zeroed() };
-        unsafe { hipModuleLoadData(&mut module, elf_module.as_ptr() as _) }.unwrap();
-        let mut kernel = unsafe { mem::zeroed() };
-        unsafe { hipModuleGetFunction(&mut kernel, module, name.as_ptr()) }.unwrap();
-        let mut inp_b = ptr::null_mut();
-        unsafe { hipMalloc(&mut inp_b, input.len() * mem::size_of::<Input>()) }.unwrap();
-        let mut out_b = ptr::null_mut();
-        unsafe { hipMalloc(&mut out_b, output.len() * mem::size_of::<Output>()) }.unwrap();
-        unsafe {
-            hipMemcpyWithStream(
-                inp_b,
-                input.as_ptr() as _,
-                input.len() * mem::size_of::<Input>(),
-                hipMemcpyKind::hipMemcpyHostToDevice,
-                stream,
-            )
-        }
-        .unwrap();
-        unsafe { hipMemset(out_b, 0, output.len() * mem::size_of::<Output>()) }.unwrap();
-        let mut args = [&inp_b, &out_b];
-        unsafe {
-            hipModuleLaunchKernel(
-                kernel,
-                1,
-                1,
-                1,
-                1,
-                1,
-                1,
-                1024,
-                stream,
-                args.as_mut_ptr() as _,
-                ptr::null_mut(),
-            )
-        }
-        .unwrap();
-        unsafe {
-            hipMemcpyAsync(
-                result.as_mut_ptr() as _,
-                out_b,
-                output.len() * mem::size_of::<Output>(),
-                hipMemcpyKind::hipMemcpyDeviceToHost,
-                stream,
-            )
-        }
-        .unwrap();
-        unsafe { hipStreamSynchronize(stream) }.unwrap();
-        unsafe { hipFree(inp_b) }.unwrap();
-        unsafe { hipFree(out_b) }.unwrap();
-        unsafe { hipModuleUnload(module) }.unwrap();
-    }
-    Ok(result)
-}
-=======
 use crate::pass;
 use comgr::Comgr;
 use cuda_types::cuda::CUstream;
@@ -1065,7 +641,7 @@
         unsafe { hipStreamCreate(&mut stream) }.unwrap();
         let mut dev_props = unsafe { mem::zeroed() };
         unsafe { hipGetDevicePropertiesR0600(&mut dev_props, dev) }.unwrap();
-        let elf_module = comgr::compile_bitcode(
+        let elf_module = comgr::get_executable_as_bytes(
             &comgr,
             unsafe { CStr::from_ptr(dev_props.gcnArchName.as_ptr()) },
             &*module.llvm_ir.write_bitcode_to_memory(),
@@ -1131,5 +707,4 @@
         unsafe { hipModuleUnload(module) }.unwrap();
     }
     Ok(result)
-}
->>>>>>> d2f92e42
+}