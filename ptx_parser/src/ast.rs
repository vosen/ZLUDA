--- conflicted
+++ resolved
@@ -7,11 +7,7 @@
     ShuffleMode, VoteMode,
 };
 use bitflags::bitflags;
-<<<<<<< HEAD
-use derive_more::derive::Display;
-=======
 use derive_more::Display;
->>>>>>> e7f10afb
 use std::{alloc::Layout, cmp::Ordering, fmt::Write, num::NonZeroU8};
 
 pub enum Statement<P: Operand> {
