use derive_more::Display;
use logos::Logos;
use ptx_parser_macros::derive_parser;
use rustc_hash::FxHashMap;
use std::fmt::Debug;
use std::iter;
use std::num::{NonZeroU8, ParseFloatError, ParseIntError};
use winnow::ascii::dec_uint;
use winnow::combinator::*;
use winnow::error::{ErrMode, ErrorKind};
use winnow::stream::Accumulate;
use winnow::token::{any, take_till};
use winnow::{
    error::{ContextError, ParserError},
    stream::{Offset, Stream, StreamIsPartial},
    PResult,
};
use winnow::{prelude::*, Stateful};

mod ast;
pub use ast::*;

impl From<RawMulIntControl> for ast::MulIntControl {
    fn from(value: RawMulIntControl) -> Self {
        match value {
            RawMulIntControl::Lo => ast::MulIntControl::Low,
            RawMulIntControl::Hi => ast::MulIntControl::High,
            RawMulIntControl::Wide => ast::MulIntControl::Wide,
        }
    }
}

impl From<RawStCacheOperator> for ast::StCacheOperator {
    fn from(value: RawStCacheOperator) -> Self {
        match value {
            RawStCacheOperator::Wb => ast::StCacheOperator::Writeback,
            RawStCacheOperator::Cg => ast::StCacheOperator::L2Only,
            RawStCacheOperator::Cs => ast::StCacheOperator::Streaming,
            RawStCacheOperator::Wt => ast::StCacheOperator::Writethrough,
        }
    }
}

impl From<RawLdCacheOperator> for ast::LdCacheOperator {
    fn from(value: RawLdCacheOperator) -> Self {
        match value {
            RawLdCacheOperator::Ca => ast::LdCacheOperator::Cached,
            RawLdCacheOperator::Cg => ast::LdCacheOperator::L2Only,
            RawLdCacheOperator::Cs => ast::LdCacheOperator::Streaming,
            RawLdCacheOperator::Lu => ast::LdCacheOperator::LastUse,
            RawLdCacheOperator::Cv => ast::LdCacheOperator::Uncached,
        }
    }
}

impl From<RawLdStQualifier> for ast::LdStQualifier {
    fn from(value: RawLdStQualifier) -> Self {
        match value {
            RawLdStQualifier::Weak => ast::LdStQualifier::Weak,
            RawLdStQualifier::Volatile => ast::LdStQualifier::Volatile,
        }
    }
}

impl From<RawCpAsyncCacheOperator> for ast::CpAsyncCacheOperator {
    fn from(value: RawCpAsyncCacheOperator) -> Self {
        match value {
            RawCpAsyncCacheOperator::Ca => ast::CpAsyncCacheOperator::Cached,
            RawCpAsyncCacheOperator::Cg => ast::CpAsyncCacheOperator::L2Only,
        }
    }
}

impl From<RawRoundingMode> for ast::RoundingMode {
    fn from(value: RawRoundingMode) -> Self {
        value.normalize().0
    }
}

impl RawRoundingMode {
    fn normalize(self) -> (ast::RoundingMode, bool) {
        match self {
            RawRoundingMode::Rn => (ast::RoundingMode::NearestEven, false),
            RawRoundingMode::Rz => (ast::RoundingMode::Zero, false),
            RawRoundingMode::Rm => (ast::RoundingMode::NegativeInf, false),
            RawRoundingMode::Rp => (ast::RoundingMode::PositiveInf, false),
            RawRoundingMode::Rni => (ast::RoundingMode::NearestEven, true),
            RawRoundingMode::Rzi => (ast::RoundingMode::Zero, true),
            RawRoundingMode::Rmi => (ast::RoundingMode::NegativeInf, true),
            RawRoundingMode::Rpi => (ast::RoundingMode::PositiveInf, true),
        }
    }
}

impl VectorPrefix {
    pub(crate) fn len(self) -> NonZeroU8 {
        unsafe {
            match self {
                VectorPrefix::V2 => NonZeroU8::new_unchecked(2),
                VectorPrefix::V4 => NonZeroU8::new_unchecked(4),
                VectorPrefix::V8 => NonZeroU8::new_unchecked(8),
            }
        }
    }
}

struct PtxParserState<'a, 'input> {
    text: &'input str,
    errors: &'a mut Vec<PtxError<'input>>,
    function_declarations:
        FxHashMap<&'input str, (Vec<(ast::Type, StateSpace)>, Vec<(ast::Type, StateSpace)>)>,
}

impl<'a, 'input> PtxParserState<'a, 'input> {
    fn new(text: &'input str, errors: &'a mut Vec<PtxError<'input>>) -> Self {
        Self {
            text,
            errors,
            function_declarations: FxHashMap::default(),
        }
    }

    fn record_function(&mut self, function_decl: &MethodDeclaration<'input, &'input str>) {
        let name = match function_decl.name {
            MethodName::Kernel(name) => name,
            MethodName::Func(name) => name,
        };
        let return_arguments = Self::get_type_space(&*function_decl.return_arguments);
        let input_arguments = Self::get_type_space(&*function_decl.input_arguments);
        // TODO: check if declarations match
        self.function_declarations
            .insert(name, (return_arguments, input_arguments));
    }

    fn get_type_space(input_arguments: &[Variable<&str>]) -> Vec<(Type, StateSpace)> {
        input_arguments
            .iter()
            .map(|var| (var.v_type.clone(), var.state_space))
            .collect::<Vec<_>>()
    }
}

impl<'a, 'input> Debug for PtxParserState<'a, 'input> {
    fn fmt(&self, f: &mut std::fmt::Formatter<'_>) -> std::fmt::Result {
        f.debug_struct("PtxParserState")
            .field("errors", &self.errors) /*  .field("function_decl", &self.function_decl) */
            .finish()
    }
}

type PtxParser<'a, 'input> =
    Stateful<&'a [(Token<'input>, logos::Span)], PtxParserState<'a, 'input>>;

fn ident<'a, 'input>(stream: &mut PtxParser<'a, 'input>) -> PResult<&'input str> {
    trace(
        "ident",
        any.verify_map(|(t, _)| {
            if let Token::Ident(text) = t {
                Some(text)
            } else if let Some(text) = t.opcode_text() {
                Some(text)
            } else {
                None
            }
        }),
    )
    .parse_next(stream)
}

fn dot_ident<'a, 'input>(stream: &mut PtxParser<'a, 'input>) -> PResult<&'input str> {
    trace(
        "dot_ident",
        any.verify_map(|(t, _)| {
            if let Token::DotIdent(text) = t {
                Some(text)
            } else {
                None
            }
        }),
    )
    .parse_next(stream)
}

fn num<'a, 'input>(stream: &mut PtxParser<'a, 'input>) -> PResult<(&'input str, u32, bool)> {
    trace(
        "num",
        any.verify_map(|(t, _)| {
            Some(match t {
                Token::Hex(s) => {
                    if s.ends_with('U') {
                        (&s[2..s.len() - 1], 16, true)
                    } else {
                        (&s[2..], 16, false)
                    }
                }
                Token::Decimal(s) => {
                    let radix = if s.starts_with('0') { 8 } else { 10 };
                    if s.ends_with('U') {
                        (&s[..s.len() - 1], radix, true)
                    } else {
                        (s, radix, false)
                    }
                }
                _ => return None,
            })
        }),
    )
    .parse_next(stream)
}

fn take_error<'a, 'input: 'a, O, E>(
    mut parser: impl Parser<PtxParser<'a, 'input>, Result<O, (O, PtxError<'input>)>, E>,
) -> impl Parser<PtxParser<'a, 'input>, O, E> {
    move |input: &mut PtxParser<'a, 'input>| {
        Ok(match parser.parse_next(input)? {
            Ok(x) => x,
            Err((x, err)) => {
                input.state.errors.push(err);
                x
            }
        })
    }
}

fn int_immediate<'a, 'input>(input: &mut PtxParser<'a, 'input>) -> PResult<ast::ImmediateValue> {
    take_error((opt(Token::Minus), num).map(|(neg, x)| {
        let (num, radix, is_unsigned) = x;
        if neg.is_some() {
            match i64::from_str_radix(num, radix) {
                Ok(x) => Ok(ast::ImmediateValue::S64(-x)),
                Err(err) => Err((ast::ImmediateValue::S64(0), PtxError::from(err))),
            }
        } else if is_unsigned {
            match u64::from_str_radix(num, radix) {
                Ok(x) => Ok(ast::ImmediateValue::U64(x)),
                Err(err) => Err((ast::ImmediateValue::U64(0), PtxError::from(err))),
            }
        } else {
            match i64::from_str_radix(num, radix) {
                Ok(x) => Ok(ast::ImmediateValue::S64(x)),
                Err(_) => match u64::from_str_radix(num, radix) {
                    Ok(x) => Ok(ast::ImmediateValue::U64(x)),
                    Err(err) => Err((ast::ImmediateValue::U64(0), PtxError::from(err))),
                },
            }
        }
    }))
    .parse_next(input)
}

fn f32<'a, 'input>(stream: &mut PtxParser<'a, 'input>) -> PResult<f32> {
    take_error(any.verify_map(|(t, _)| match t {
        Token::F32(f) => Some(match u32::from_str_radix(&f[2..], 16) {
            Ok(x) => Ok(f32::from_bits(x)),
            Err(err) => Err((0.0, PtxError::from(err))),
        }),
        _ => None,
    }))
    .parse_next(stream)
}

fn f64<'a, 'input>(stream: &mut PtxParser<'a, 'input>) -> PResult<f64> {
    take_error(any.verify_map(|(t, _)| match t {
        Token::F64(f) => Some(match u64::from_str_radix(&f[2..], 16) {
            Ok(x) => Ok(f64::from_bits(x)),
            Err(err) => Err((0.0, PtxError::from(err))),
        }),
        _ => None,
    }))
    .parse_next(stream)
}

fn s32<'a, 'input>(stream: &mut PtxParser<'a, 'input>) -> PResult<i32> {
    take_error((opt(Token::Minus), num).map(|(sign, x)| {
        let (text, radix, _) = x;
        match i32::from_str_radix(text, radix) {
            Ok(x) => Ok(if sign.is_some() { -x } else { x }),
            Err(err) => Err((0, PtxError::from(err))),
        }
    }))
    .parse_next(stream)
}

fn u8<'a, 'input>(stream: &mut PtxParser<'a, 'input>) -> PResult<u8> {
    take_error(num.map(|x| {
        let (text, radix, _) = x;
        match u8::from_str_radix(text, radix) {
            Ok(x) => Ok(x),
            Err(err) => Err((0, PtxError::from(err))),
        }
    }))
    .parse_next(stream)
}

fn u32<'a, 'input>(stream: &mut PtxParser<'a, 'input>) -> PResult<u32> {
    trace(
        "u32",
        take_error(num.map(|x| {
            let (text, radix, _) = x;
            match u32::from_str_radix(text, radix) {
                Ok(x) => Ok(x),
                Err(err) => Err((0, PtxError::from(err))),
            }
        })),
    )
    .parse_next(stream)
}

fn constant<'a, 'input>(stream: &mut PtxParser<'a, 'input>) -> PResult<ast::ImmediateValue> {
    // Currently the only built-in constant is WARP_SZ
    // If new ones are added, we can change this to use a Token::Constant(&str) instead
    any.verify_map(|(t, _)| {
        if t == Token::WarpSz {
            Some(ast::ImmediateValue::U64(32))
        } else {
            None
        }
    })
    .parse_next(stream)
}

fn immediate_value<'a, 'input>(stream: &mut PtxParser<'a, 'input>) -> PResult<ast::ImmediateValue> {
    trace(
        "immediate_value",
        alt((
            int_immediate,
            f32.map(ast::ImmediateValue::F32),
            f64.map(ast::ImmediateValue::F64),
            constant,
        )),
    )
    .parse_next(stream)
}

<<<<<<< HEAD
fn ident_or_immediate<'a, 'input>(
    stream: &mut PtxParser<'a, 'input>,
) -> PResult<ast::RegOrImmediate<&'input str>> {
    alt((
        ident.map(ast::RegOrImmediate::Reg),
        immediate_value.map(ast::RegOrImmediate::Imm),
    ))
=======
fn reg_or_immediate<'a, 'input>(
    stream: &mut PtxParser<'a, 'input>,
) -> PResult<ast::RegOrImmediate<&'input str>> {
    trace(
        "reg_or_immediate",
        alt((
            immediate_value.map(|imm| ast::RegOrImmediate::Imm(imm)),
            ident.map(|id| ast::RegOrImmediate::Reg(id)),
        )),
    )
>>>>>>> e7f10afb
    .parse_next(stream)
}

pub fn parse_for_errors<'input>(text: &'input str) -> Vec<PtxError<'input>> {
    let (tokens, mut errors) = lex_with_span_unchecked(text);
    let parse_result = {
        let state = PtxParserState::new(text, &mut errors);
        let parser = PtxParser {
            state,
            input: &tokens[..],
        };
        module
            .parse(parser)
            .map_err(|err| PtxError::Parser(err.into_inner()))
    };
    match parse_result {
        Ok(_) => {}
        Err(err) => {
            errors.push(err);
        }
    }
    errors
}

fn lex_with_span_unchecked<'input>(
    text: &'input str,
) -> (Vec<(Token<'input>, logos::Span)>, Vec<PtxError<'input>>) {
    let lexer = Token::lexer(text);
    let mut result = Vec::new();
    let mut errors = Vec::new();
    for (token, span) in lexer.spanned() {
        match token {
            Ok(t) => result.push((t, span)),
            Err(err) => errors.push(PtxError::Lexer { source: err }),
        }
    }
    (result, errors)
}

pub fn parse_module_checked<'input>(
    text: &'input str,
) -> Result<ast::Module<'input>, Vec<PtxError<'input>>> {
    let mut lexer = Token::lexer(text);
    let mut errors = Vec::new();
    let mut tokens = Vec::new();
    loop {
        let maybe_token = match lexer.next() {
            Some(maybe_token) => maybe_token,
            None => break,
        };
        match maybe_token {
            Ok(token) => tokens.push((token, lexer.span())),
            Err(mut err) => {
                err.0 = lexer.span();
                errors.push(PtxError::from(err))
            }
        }
    }
    if !errors.is_empty() {
        return Err(errors);
    }
    let parse_result = {
        let state = PtxParserState::new(text, &mut errors);
        let parser = PtxParser {
            state,
            input: &tokens[..],
        };
        module
            .parse(parser)
            .map_err(|err| PtxError::Parser(err.into_inner()))
    };
    match parse_result {
        Ok(result) if errors.is_empty() => Ok(result),
        Ok(_) => Err(errors),
        Err(err) => {
            errors.push(err);
            Err(errors)
        }
    }
}

fn module<'a, 'input>(stream: &mut PtxParser<'a, 'input>) -> PResult<ast::Module<'input>> {
    trace(
        "module",
        (
            version,
            target,
            opt(address_size),
            repeat_without_none(directive),
            eof,
        )
            .map(|(version, _, _, directives, _)| ast::Module {
                version,
                directives,
            }),
    )
    .parse_next(stream)
}

fn address_size<'a, 'input>(stream: &mut PtxParser<'a, 'input>) -> PResult<()> {
    (Token::DotAddressSize, u8_literal(64))
        .void()
        .parse_next(stream)
}

fn version<'a, 'input>(stream: &mut PtxParser<'a, 'input>) -> PResult<(u8, u8)> {
    (Token::DotVersion, u8, Token::Dot, u8)
        .map(|(_, major, _, minor)| (major, minor))
        .parse_next(stream)
}

fn target<'a, 'input>(stream: &mut PtxParser<'a, 'input>) -> PResult<(u32, Option<char>)> {
    preceded(Token::DotTarget, ident.and_then(shader_model)).parse_next(stream)
}

fn shader_model<'a>(stream: &mut &str) -> PResult<(u32, Option<char>)> {
    (
        "sm_",
        dec_uint,
        opt(any.verify(|c: &char| c.is_ascii_lowercase())),
        eof,
    )
        .map(|(_, digits, arch_variant, _)| (digits, arch_variant))
        .parse_next(stream)
}

fn directive<'a, 'input>(
    stream: &mut PtxParser<'a, 'input>,
) -> PResult<Option<ast::Directive<'input, ast::ParsedOperand<&'input str>>>> {
    trace(
        "directive",
        with_recovery(
            alt((
                // When adding a new variant here remember to add its first token into recovery parser down below
                function.map(|(linking, func)| Some(ast::Directive::Method(linking, func))),
                file.map(|_| None),
                section.map(|_| None),
                (module_variable, Token::Semicolon)
                    .map(|((linking, var), _)| Some(ast::Directive::Variable(linking, var))),
            )),
            (
                any,
                take_till(1.., |(token, _)| match token {
            // visibility
            Token::DotExtern | Token::DotVisible | Token::DotWeak
            // methods
            | Token::DotFunc | Token::DotEntry
            // module variables
            | Token::DotGlobal | Token::DotConst | Token::DotShared
            // other sections
            | Token::DotFile | Token::DotSection => true,
            _ => false,
        }),
            )
                .map(|(_, x)| x),
            |text| PtxError::UnrecognizedDirective(text.unwrap_or("")),
        )
        .map(Option::flatten),
    )
    .parse_next(stream)
}

fn module_variable<'a, 'input>(
    stream: &mut PtxParser<'a, 'input>,
) -> PResult<(ast::LinkingDirective, ast::Variable<&'input str>)> {
    let linking = linking_directives.parse_next(stream)?;
    let var = global_space
        .flat_map(|space| multi_variable(linking.contains(LinkingDirective::EXTERN), space))
        // TODO: support multi var in globals
        .map(|multi_var| multi_var.var)
        .parse_next(stream)?;
    Ok((linking, var))
}

fn file<'a, 'input>(stream: &mut PtxParser<'a, 'input>) -> PResult<()> {
    trace(
        "file",
        (
            Token::DotFile,
            u32,
            Token::String,
            opt((Token::Comma, u32, Token::Comma, u32)),
        )
            .void(),
    )
    .parse_next(stream)
}

fn section<'a, 'input>(stream: &mut PtxParser<'a, 'input>) -> PResult<()> {
    trace(
        "section",
        (
            Token::DotSection.void(),
            dot_ident.void(),
            Token::LBrace.void(),
            repeat::<_, _, (), _, _>(0.., section_dwarf_line),
            Token::RBrace.void(),
        )
            .void(),
    )
    .parse_next(stream)
}

fn section_dwarf_line<'a, 'input>(stream: &mut PtxParser<'a, 'input>) -> PResult<()> {
    alt((
        (section_label, Token::Colon).void(),
        (Token::DotB32, section_label, opt((Token::Add, u32))).void(),
        (Token::DotB64, section_label, opt((Token::Add, u32))).void(),
        (
            any_bit_type,
            separated::<_, _, (), _, _, _, _>(1.., u32, Token::Comma),
        )
            .void(),
    ))
    .parse_next(stream)
}

fn any_bit_type<'a, 'input>(stream: &mut PtxParser<'a, 'input>) -> PResult<()> {
    alt((Token::DotB8, Token::DotB16, Token::DotB32, Token::DotB64))
        .void()
        .parse_next(stream)
}

fn section_label<'a, 'input>(stream: &mut PtxParser<'a, 'input>) -> PResult<()> {
    trace("section_label", alt((ident, dot_ident)))
        .void()
        .parse_next(stream)
}

fn function<'a, 'input>(
    stream: &mut PtxParser<'a, 'input>,
) -> PResult<(
    ast::LinkingDirective,
    ast::Function<'input, &'input str, ast::Statement<ParsedOperand<&'input str>>>,
)> {
    let (linking, function) = trace(
        "function",
        (
            linking_directives,
            method_declaration,
            repeat(0.., tuning_directive),
            function_body,
        )
            .map(|(linking, func_directive, tuning, body)| {
                (
                    linking,
                    ast::Function {
                        func_directive,
                        tuning,
                        body,
                    },
                )
            }),
    )
    .parse_next(stream)?;
    stream.state.record_function(&function.func_directive);
    Ok((linking, function))
}

fn linking_directives<'a, 'input>(
    stream: &mut PtxParser<'a, 'input>,
) -> PResult<ast::LinkingDirective> {
    trace(
        "linking_directives",
        repeat(
            0..,
            dispatch! { any;
                (Token::DotExtern, _) => empty.value(ast::LinkingDirective::EXTERN),
                (Token::DotVisible, _) => empty.value(ast::LinkingDirective::VISIBLE),
                (Token::DotWeak, _) => empty.value(ast::LinkingDirective::WEAK),
                _ => fail
            },
        )
        .fold(|| ast::LinkingDirective::NONE, |x, y| x | y),
    )
    .parse_next(stream)
}

fn tuning_directive<'a, 'input>(
    stream: &mut PtxParser<'a, 'input>,
) -> PResult<ast::TuningDirective> {
    dispatch! {any;
        (Token::DotMaxnreg, _) => u32.map(ast::TuningDirective::MaxNReg),
        (Token::DotMaxntid, _) => tuple1to3_u32.map(|(nx, ny, nz)| ast::TuningDirective::MaxNtid(nx, ny, nz)),
        (Token::DotReqntid, _) => tuple1to3_u32.map(|(nx, ny, nz)| ast::TuningDirective::ReqNtid(nx, ny, nz)),
        (Token::DotMinnctapersm, _) => u32.map(ast::TuningDirective::MinNCtaPerSm),
        _ => fail
    }
    .parse_next(stream)
}

fn method_declaration<'a, 'input>(
    stream: &mut PtxParser<'a, 'input>,
) -> PResult<ast::MethodDeclaration<'input, &'input str>> {
    dispatch! {any;
        (Token::DotEntry, _) => (ident, kernel_arguments).map(|(name, input_arguments)| ast::MethodDeclaration{
            return_arguments: Vec::new(), name: ast::MethodName::Kernel(name), input_arguments, shared_mem: None
        }),
        (Token::DotFunc, _) => (opt(fn_arguments), ident, fn_arguments).map(|(return_arguments, name,input_arguments)| {
            let return_arguments = return_arguments.unwrap_or_else(|| Vec::new());
            let name = ast::MethodName::Func(name);
            ast::MethodDeclaration{ return_arguments, name, input_arguments, shared_mem: None }
        }),
        _ => fail
    }
    .parse_next(stream)
}

fn fn_arguments<'a, 'input>(
    stream: &mut PtxParser<'a, 'input>,
) -> PResult<Vec<ast::Variable<&'input str>>> {
    delimited(
        Token::LParen,
        separated(0.., fn_input, Token::Comma),
        Token::RParen,
    )
    .parse_next(stream)
}

fn kernel_arguments<'a, 'input>(
    stream: &mut PtxParser<'a, 'input>,
) -> PResult<Vec<ast::Variable<&'input str>>> {
    delimited(
        Token::LParen,
        separated(0.., kernel_input, Token::Comma),
        Token::RParen,
    )
    .parse_next(stream)
}

fn kernel_input<'a, 'input>(
    stream: &mut PtxParser<'a, 'input>,
) -> PResult<ast::Variable<&'input str>> {
    preceded(Token::DotParam, method_parameter(StateSpace::Param, true)).parse_next(stream)
}

fn fn_input<'a, 'input>(stream: &mut PtxParser<'a, 'input>) -> PResult<ast::Variable<&'input str>> {
    dispatch! { any;
        (Token::DotParam, _) => method_parameter(StateSpace::Param, false),
        (Token::DotReg, _) => method_parameter(StateSpace::Reg, false),
        _ => fail
    }
    .parse_next(stream)
}

fn tuple1to3_u32<'a, 'input>(stream: &mut PtxParser<'a, 'input>) -> PResult<(u32, u32, u32)> {
    struct Tuple3AccumulateU32 {
        index: usize,
        value: (u32, u32, u32),
    }

    impl Accumulate<u32> for Tuple3AccumulateU32 {
        fn initial(_: Option<usize>) -> Self {
            Self {
                index: 0,
                value: (1, 1, 1),
            }
        }

        fn accumulate(&mut self, value: u32) {
            match self.index {
                0 => {
                    self.value = (value, self.value.1, self.value.2);
                    self.index = 1;
                }
                1 => {
                    self.value = (self.value.0, value, self.value.2);
                    self.index = 2;
                }
                2 => {
                    self.value = (self.value.0, self.value.1, value);
                    self.index = 3;
                }
                _ => unreachable!(),
            }
        }
    }

    separated::<_, _, Tuple3AccumulateU32, _, _, _, _>(1..=3, u32, Token::Comma)
        .map(|acc| acc.value)
        .parse_next(stream)
}

fn function_body<'a, 'input>(
    stream: &mut PtxParser<'a, 'input>,
) -> PResult<Option<Vec<ast::Statement<ParsedOperandStr<'input>>>>> {
    trace("function_body", dispatch! {any;
        (Token::LBrace, _) => terminated(repeat_without_none(statement), Token::RBrace).map(Some),
        (Token::Semicolon, _) => empty.map(|_| None),
        _ => fail
    })
    .parse_next(stream)
}

fn statement<'a, 'input>(
    stream: &mut PtxParser<'a, 'input>,
) -> PResult<Option<Statement<ParsedOperandStr<'input>>>> {
    with_recovery(
        alt((
            label.map(Some),
            debug_directive.map(|_| None),
            terminated(
                method_space
                    .flat_map(|space| multi_variable(false, space))
                    .map(|var| Some(Statement::Variable(var))),
                Token::Semicolon,
            ),
            predicated_instruction.map(Some),
            pragma.map(|_| None),
            block_statement.map(Some),
        )),
        take_till_end_of_statement(),
        |text| PtxError::UnrecognizedStatement(text.unwrap_or("")),
    )
    .map(Option::flatten)
    .parse_next(stream)
}

fn take_till_end_of_statement<
    'a,
    I: Stream<Token = (Token<'a>, std::ops::Range<usize>)>,
    E: ParserError<I>,
>() -> impl Parser<I, <I as Stream>::Slice, E> {
    trace("take_till_end_of_statement", move |stream: &mut I| {
        let mut depth = 0;

        let mut iterator = stream.iter_offsets().peekable();
        while let Some((current_offset, (token, _))) = iterator.next() {
            match token {
                Token::LBrace => {
                    depth += 1;
                }
                Token::RBrace => {
                    if depth == 0 {
                        return Err(ErrMode::from_error_kind(
                            stream,
                            winnow::error::ErrorKind::Token,
                        ));
                    }
                    depth -= 1;
                }
                Token::Semicolon | Token::Colon => {
                    let offset = if let Some((next_offset, _)) = iterator.peek() {
                        *next_offset
                    } else {
                        current_offset
                    };
                    return Ok(stream.next_slice(offset));
                }
                _ => {}
            }
        }

        Err(ParserError::from_error_kind(stream, ErrorKind::Eof))
    })
}

fn with_recovery<'a, 'input: 'a, T>(
    mut parser: impl Parser<PtxParser<'a, 'input>, T, ContextError>,
    recovery: impl Parser<PtxParser<'a, 'input>, &'a [(Token<'input>, logos::Span)], ContextError>,
    mut error: impl FnMut(Option<&'input str>) -> PtxError<'input>,
) -> impl Parser<PtxParser<'a, 'input>, Option<T>, ContextError> {
    let mut recovery = trace("recovery", recovery);
    trace(
        "with_recovery",
        move |stream: &mut PtxParser<'a, 'input>| {
            let input_start = stream.input.first().map(|(_, s)| s).cloned();
            let stream_start = stream.checkpoint();
            match parser.parse_next(stream) {
                Ok(value) => Ok(Some(value)),
                Err(_) => {
                    stream.reset(&stream_start);
                    let tokens = recovery.parse_next(stream)?;
                    let range = match input_start {
                        Some(start) => {
                            Some(&stream.state.text[start.start..tokens.last().unwrap().1.end])
                        }
                        // We could handle `(Some(start), None)``, but this whole error recovery is to
                        // recover from unknown instructions, so we don't care about early end of stream
                        _ => None,
                    };
                    stream.state.errors.push(error(range));
                    Ok(None)
                }
            }
        },
    )
}

fn pragma<'a, 'input>(stream: &mut PtxParser<'a, 'input>) -> PResult<()> {
    trace(
        "pragma",
        (Token::DotPragma, Token::String, Token::Semicolon).void(),
    )
    .parse_next(stream)
}

fn method_parameter<'a, 'input: 'a>(
    state_space: StateSpace,
    kernel_decl_rules: bool,
) -> impl Parser<PtxParser<'a, 'input>, Variable<&'input str>, ContextError> {
    fn nvptx_kernel_declaration<'a, 'input>(
        stream: &mut PtxParser<'a, 'input>,
    ) -> PResult<(Option<u32>, Option<NonZeroU8>, ScalarType, &'input str)> {
        trace(
            "nvptx_kernel_declaration",
            (
                vector_prefix,
                scalar_type,
                opt((Token::DotPtr, Token::DotGlobal)),
                opt(align.verify(|x| x.count_ones() == 1)),
                ident,
            ),
        )
        .map(|(vector, type_, _, align, name)| (align, vector, type_, name))
        .parse_next(stream)
    }
    trace(
        "method_parameter",
        move |stream: &mut PtxParser<'a, 'input>| {
            if kernel_decl_rules {}
            let (align, vector, type_, name) =
                alt((variable_declaration, nvptx_kernel_declaration)).parse_next(stream)?;
            let array_dimensions = if state_space != StateSpace::Reg {
                opt(array_dimensions).parse_next(stream)?
            } else {
                None
            };
            // TODO: push this check into array_dimensions(...)
            if let Some(ref dims) = array_dimensions {
                if dims[0] == 0 {
                    return Err(ErrMode::from_error_kind(stream, ErrorKind::Verify));
                }
            }
            Ok(Variable {
                align,
                v_type: Type::maybe_array(vector, type_, array_dimensions),
                state_space,
                name,
                array_init: Vec::new(),
            })
        },
    )
}

// TODO: split to a separate type
fn variable_declaration<'a, 'input>(
    stream: &mut PtxParser<'a, 'input>,
) -> PResult<(Option<u32>, Option<NonZeroU8>, ScalarType, &'input str)> {
    trace(
        "variable_declaration",
        (
            opt(align.verify(|x| x.count_ones() == 1)),
            vector_prefix,
            scalar_type,
            ident,
        ),
    )
    .parse_next(stream)
}

fn multi_variable<'a, 'input: 'a>(
    extern_: bool,
    state_space: StateSpace,
) -> impl Parser<PtxParser<'a, 'input>, MultiVariable<&'input str>, ContextError> {
    trace(
        "multi_variable",
        move |stream: &mut PtxParser<'a, 'input>| {
            let ((align, vector, type_, name), count) = (
                variable_declaration,
                // https://docs.nvidia.com/cuda/parallel-thread-execution/index.html#parameterized-variable-names
                opt(delimited(Token::Lt, u32.verify(|x| *x != 0), Token::Gt)),
            )
                .parse_next(stream)?;
            if count.is_some() {
                return Ok(MultiVariable {
                    var: Variable {
                        align,
                        v_type: Type::maybe_vector_parsed(vector, type_),
                        state_space,
                        name,
                        array_init: Vec::new(),
                    },
                    count,
                });
            }
            let mut array_dimensions = if state_space != StateSpace::Reg {
                opt(array_dimensions).parse_next(stream)?
            } else {
                None
            };
            let initializer = match state_space {
                StateSpace::Global | StateSpace::Const => match array_dimensions {
                    Some(ref mut dimensions) => {
                        opt(array_initializer(type_, vector, dimensions)).parse_next(stream)?
                    }
                    None => opt(value_initializer(vector)).parse_next(stream)?,
                },
                _ => None,
            };
            if let Some(ref dims) = array_dimensions {
                if !extern_ && dims[0] == 0 {
                    return Err(ErrMode::from_error_kind(stream, ErrorKind::Verify));
                }
            }
            Ok(MultiVariable {
                var: Variable {
                    align,
                    v_type: Type::maybe_array(vector, type_, array_dimensions),
                    state_space,
                    name,
                    array_init: initializer.unwrap_or(Vec::new()),
                },
                count,
            })
        },
    )
}

fn array_initializer<'b, 'a: 'b, 'input: 'a>(
    type_: ScalarType,
    vector: Option<NonZeroU8>,
    array_dimensions: &'b mut Vec<u32>,
) -> impl Parser<PtxParser<'a, 'input>, Vec<RegOrImmediate<&'input str>>, ContextError> + 'b {
    trace(
        "array_initializer",
        move |stream: &mut PtxParser<'a, 'input>| {
            Token::Eq.parse_next(stream)?;
            let mut result = Vec::new();
            // TODO: vector constants and multi dim arrays
            if vector.is_some() || array_dimensions[0] == 0 || array_dimensions.len() > 1 {
                return Err(ErrMode::from_error_kind(stream, ErrorKind::Verify));
            }
            delimited(
                Token::LBrace,
                separated::<_, (), (), _, _, _, _>(
                    0..=array_dimensions[0] as usize,
                    single_value_append(&mut result),
                    Token::Comma,
                ),
                Token::RBrace,
            )
            .parse_next(stream)?;
            // pad with zeros
            let result_size = array_dimensions[0] as usize;
            let default = match type_.kind() {
                ScalarKind::Bit | ScalarKind::Unsigned | ScalarKind::Pred => {
                    ast::ImmediateValue::U64(0)
                }
                ScalarKind::Signed => ast::ImmediateValue::S64(0),
                ScalarKind::Float => ast::ImmediateValue::F64(0.0),
            };
            result.extend(
                iter::repeat(ast::RegOrImmediate::Imm(default)).take(result_size - result.len()),
            );
            Ok(result)
        },
    )
}

fn value_initializer<'a, 'input: 'a>(
    vector: Option<NonZeroU8>,
) -> impl Parser<PtxParser<'a, 'input>, Vec<RegOrImmediate<&'input str>>, ContextError> {
    trace(
        "value_initializer",
        move |stream: &mut PtxParser<'a, 'input>| {
            Token::Eq.parse_next(stream)?;
            let mut result = Vec::new();
            // TODO: vector constants
            if vector.is_some() {
                return Err(ErrMode::from_error_kind(stream, ErrorKind::Verify));
            }
            single_value_append(&mut result).parse_next(stream)?;
            Ok(result)
        },
    )
}

fn single_value_append<'b, 'a: 'b, 'input: 'a>(
    accumulator: &'b mut Vec<RegOrImmediate<&'input str>>,
) -> impl Parser<PtxParser<'a, 'input>, (), ContextError> + 'b {
    trace(
        "single_value_append",
        move |stream: &mut PtxParser<'a, 'input>| {
            let value = reg_or_immediate.parse_next(stream)?;
            accumulator.push(value);
            Ok(())
        },
    )
}

fn array_dimensions<'a, 'input>(stream: &mut PtxParser<'a, 'input>) -> PResult<Vec<u32>> {
    let dimension = delimited(
        Token::LBracket,
        opt(u32).verify(|dim| *dim != Some(0)),
        Token::RBracket,
    )
    .parse_next(stream)?;
    let result = vec![dimension.unwrap_or(0)];
    repeat_fold_0_or_more(
        delimited(
            Token::LBracket,
            u32.verify(|dim| *dim != 0),
            Token::RBracket,
        ),
        move || result,
        |mut result: Vec<u32>, x| {
            result.push(x);
            result
        },
        stream,
    )
}

// Copied and fixed from Winnow sources (fold_repeat0_)
// Winnow Repeat::fold takes FnMut() -> Result to initalize accumulator,
// this really should be FnOnce() -> Result
fn repeat_fold_0_or_more<I, O, E, F, G, H, R>(
    mut f: F,
    init: H,
    mut g: G,
    input: &mut I,
) -> PResult<R, E>
where
    I: Stream,
    F: Parser<I, O, E>,
    G: FnMut(R, O) -> R,
    H: FnOnce() -> R,
    E: ParserError<I>,
{
    use winnow::error::ErrMode;
    let mut res = init();
    loop {
        let start = input.checkpoint();
        match f.parse_next(input) {
            Ok(o) => {
                res = g(res, o);
            }
            Err(ErrMode::Backtrack(_)) => {
                input.reset(&start);
                return Ok(res);
            }
            Err(e) => {
                return Err(e);
            }
        }
    }
}

fn global_space<'a, 'input>(stream: &mut PtxParser<'a, 'input>) -> PResult<StateSpace> {
    alt((
        Token::DotGlobal.value(StateSpace::Global),
        Token::DotConst.value(StateSpace::Const),
        Token::DotShared.value(StateSpace::Shared),
    ))
    .parse_next(stream)
}

fn method_space<'a, 'input>(stream: &mut PtxParser<'a, 'input>) -> PResult<StateSpace> {
    alt((
        Token::DotReg.value(StateSpace::Reg),
        Token::DotLocal.value(StateSpace::Local),
        Token::DotParam.value(StateSpace::Param),
        global_space,
    ))
    .parse_next(stream)
}

fn align<'a, 'input>(stream: &mut PtxParser<'a, 'input>) -> PResult<u32> {
    preceded(Token::DotAlign, u32).parse_next(stream)
}

fn vector_prefix<'a, 'input>(stream: &mut PtxParser<'a, 'input>) -> PResult<Option<NonZeroU8>> {
    opt(alt((
        Token::DotV2.value(unsafe { NonZeroU8::new_unchecked(2) }),
        Token::DotV4.value(unsafe { NonZeroU8::new_unchecked(4) }),
        Token::DotV8.value(unsafe { NonZeroU8::new_unchecked(8) }),
    )))
    .parse_next(stream)
}

fn scalar_type<'a, 'input>(stream: &mut PtxParser<'a, 'input>) -> PResult<ScalarType> {
    any.verify_map(|(t, _)| {
        Some(match t {
            Token::DotS8 => ScalarType::S8,
            Token::DotS16 => ScalarType::S16,
            Token::DotS16x2 => ScalarType::S16x2,
            Token::DotS32 => ScalarType::S32,
            Token::DotS64 => ScalarType::S64,
            Token::DotU8 => ScalarType::U8,
            Token::DotU16 => ScalarType::U16,
            Token::DotU16x2 => ScalarType::U16x2,
            Token::DotU32 => ScalarType::U32,
            Token::DotU64 => ScalarType::U64,
            Token::DotB8 => ScalarType::B8,
            Token::DotB16 => ScalarType::B16,
            Token::DotB32 => ScalarType::B32,
            Token::DotB64 => ScalarType::B64,
            Token::DotB128 => ScalarType::B128,
            Token::DotPred => ScalarType::Pred,
            Token::DotF16 => ScalarType::F16,
            Token::DotF16x2 => ScalarType::F16x2,
            Token::DotF32 => ScalarType::F32,
            Token::DotF64 => ScalarType::F64,
            Token::DotBF16 => ScalarType::BF16,
            Token::DotBF16x2 => ScalarType::BF16x2,
            _ => return None,
        })
    })
    .parse_next(stream)
}

fn predicated_instruction<'a, 'input>(
    stream: &mut PtxParser<'a, 'input>,
) -> PResult<ast::Statement<ParsedOperandStr<'input>>> {
    trace(
        "predicated_instruction",
        (opt(pred_at), parse_instruction, Token::Semicolon)
            .map(|(p, i, _)| ast::Statement::Instruction(p, i)),
    )
    .parse_next(stream)
}

fn pred_at<'a, 'input>(stream: &mut PtxParser<'a, 'input>) -> PResult<ast::PredAt<&'input str>> {
    trace(
        "pred_at",
        (Token::At, opt(Token::Exclamation), ident).map(|(_, not, label)| ast::PredAt {
            not: not.is_some(),
            label,
        }),
    )
    .parse_next(stream)
}

fn label<'a, 'input>(
    stream: &mut PtxParser<'a, 'input>,
) -> PResult<ast::Statement<ParsedOperandStr<'input>>> {
    terminated(ident, Token::Colon)
        .map(|l| ast::Statement::Label(l))
        .parse_next(stream)
}

fn debug_directive<'a, 'input>(stream: &mut PtxParser<'a, 'input>) -> PResult<()> {
    (
        Token::DotLoc,
        u32,
        u32,
        u32,
        opt((
            Token::Comma,
            ident_literal("function_name"),
            ident,
            dispatch! { any;
                (Token::Comma, _) => (ident_literal("inlined_at"), u32, u32, u32).void(),
                (Token::Plus, _) => (u32, Token::Comma, ident_literal("inlined_at"), u32, u32, u32).void(),
                _ => fail
            },
        )),
    )
        .void()
        .parse_next(stream)
}

fn block_statement<'a, 'input>(
    stream: &mut PtxParser<'a, 'input>,
) -> PResult<ast::Statement<ParsedOperandStr<'input>>> {
    trace(
        "block_statement",
        delimited(Token::LBrace, repeat_without_none(statement), Token::RBrace)
            .map(|s| ast::Statement::Block(s)),
    )
    .parse_next(stream)
}

fn repeat_without_none<Input: Stream, Output, Error: ParserError<Input>>(
    parser: impl Parser<Input, Option<Output>, Error>,
) -> impl Parser<Input, Vec<Output>, Error> {
    trace(
        "repeat_without_none",
        repeat(0.., parser).fold(Vec::new, |mut acc: Vec<_>, item| {
            if let Some(item) = item {
                acc.push(item);
            }
            acc
        }),
    )
}

fn ident_literal<
    'a,
    'input,
    X,
    I: Stream<Token = (Token<'input>, X)> + StreamIsPartial,
    E: ParserError<I>,
>(
    s: &'input str,
) -> impl Parser<I, (), E> + 'input {
    move |stream: &mut I| {
        any.verify(|(t, _)| matches!(t, Token::Ident(text) if *text == s))
            .void()
            .parse_next(stream)
    }
}

fn u8_literal<'a, 'input>(x: u8) -> impl Parser<PtxParser<'a, 'input>, (), ContextError> {
    move |stream: &mut PtxParser| u8.verify(|t| *t == x).void().parse_next(stream)
}

impl<Ident> ast::ParsedOperand<Ident> {
    fn parse<'a, 'input>(
        stream: &mut PtxParser<'a, 'input>,
    ) -> PResult<ast::ParsedOperand<&'input str>> {
        use winnow::combinator::*;
        use winnow::token::any;
        fn vector_index<'input>(inp: &'input str) -> Result<u8, PtxError<'input>> {
            match inp {
                ".x" | ".r" => Ok(0),
                ".y" | ".g" => Ok(1),
                ".z" | ".b" => Ok(2),
                ".w" | ".a" => Ok(3),
                _ => Err(PtxError::WrongVectorElement),
            }
        }
        fn ident_operands<'a, 'input>(
            stream: &mut PtxParser<'a, 'input>,
        ) -> PResult<ast::ParsedOperand<&'input str>> {
            let main_ident = ident.parse_next(stream)?;
            alt((
                preceded(Token::Plus, s32)
                    .map(move |offset| ast::ParsedOperand::RegOffset(main_ident, offset)),
                take_error(dot_ident.map(move |suffix| {
                    let vector_index = vector_index(suffix)
                        .map_err(move |e| (ast::ParsedOperand::VecMember(main_ident, 0), e))?;
                    Ok(ast::ParsedOperand::VecMember(main_ident, vector_index))
                })),
                empty.value(ast::ParsedOperand::Reg(main_ident)),
            ))
            .parse_next(stream)
        }
        fn vector_operand<'a, 'input>(
            stream: &mut PtxParser<'a, 'input>,
        ) -> PResult<Vec<ast::RegOrImmediate<&'input str>>> {
            let (_, r1, _, r2) = (
                Token::LBrace,
                ident_or_immediate,
                Token::Comma,
                ident_or_immediate,
            )
                .parse_next(stream)?;
            // TODO: parse .v8 literals
            dispatch! {any;
                (Token::RBrace, _) => empty.map(|_| vec![r1, r2]),
                (Token::Comma, _) => (ident_or_immediate, Token::Comma, ident_or_immediate, Token::RBrace).map(|(r3, _, r4, _)| vec![r1, r2, r3, r4]),
                _ => fail
            }
            .parse_next(stream)
        }
        trace(
            "operand",
            alt((
                trace("ident_operands", ident_operands),
                immediate_value.map(ast::ParsedOperand::Imm),
                trace(
                    "vector_operand",
                    vector_operand.map(ast::ParsedOperand::VecPack),
                ),
            )),
        )
        .parse_next(stream)
    }
}

#[derive(Debug, thiserror::Error, PartialEq, strum::AsRefStr)]
pub enum PtxError<'input> {
    #[error("{source}")]
    ParseInt {
        #[from]
        source: ParseIntError,
    },
    #[error("{source}")]
    ParseFloat {
        #[from]
        source: ParseFloatError,
    },
    #[error("{source}")]
    Lexer {
        #[from]
        source: TokenError,
    },
    #[error("Context error: {0}")]
    Parser(ContextError),
    #[error("")]
    Todo,
    #[error("Syntax error: {0}")]
    SyntaxError(String),
    #[error("")]
    NonF32Ftz,
    #[error("")]
    Unsupported32Bit,
    #[error("")]
    WrongType,
    #[error("")]
    UnknownFunction,
    #[error("")]
    MalformedCall,
    #[error("")]
    WrongArrayType,
    #[error("")]
    WrongVectorElement,
    #[error("")]
    MultiArrayVariable,
    #[error("")]
    ZeroDimensionArray,
    #[error("")]
    ArrayInitalizer,
    #[error("")]
    NonExternPointer,
    #[error("Unrecognized statement {0:?}")]
    UnrecognizedStatement(&'input str),
    #[error("Unrecognized directive {0:?}")]
    UnrecognizedDirective(&'input str),
}

#[derive(Debug)]
struct ReverseStream<'a, T>(pub &'a [T]);

impl<'i, T> Stream for ReverseStream<'i, T>
where
    T: Clone + ::std::fmt::Debug,
{
    type Token = T;
    type Slice = &'i [T];

    type IterOffsets =
        std::iter::Enumerate<std::iter::Cloned<std::iter::Rev<std::slice::Iter<'i, T>>>>;

    type Checkpoint = &'i [T];

    fn iter_offsets(&self) -> Self::IterOffsets {
        self.0.iter().rev().cloned().enumerate()
    }

    fn eof_offset(&self) -> usize {
        self.0.len()
    }

    fn next_token(&mut self) -> Option<Self::Token> {
        let (token, next) = self.0.split_last()?;
        self.0 = next;
        Some(token.clone())
    }

    fn offset_for<P>(&self, predicate: P) -> Option<usize>
    where
        P: Fn(Self::Token) -> bool,
    {
        self.0.iter().rev().position(|b| predicate(b.clone()))
    }

    fn offset_at(&self, tokens: usize) -> Result<usize, winnow::error::Needed> {
        if let Some(needed) = tokens
            .checked_sub(self.0.len())
            .and_then(std::num::NonZeroUsize::new)
        {
            Err(winnow::error::Needed::Size(needed))
        } else {
            Ok(tokens)
        }
    }

    fn next_slice(&mut self, offset: usize) -> Self::Slice {
        let offset = self.0.len() - offset;
        let (next, slice) = self.0.split_at(offset);
        self.0 = next;
        slice
    }

    fn checkpoint(&self) -> Self::Checkpoint {
        self.0
    }

    fn reset(&mut self, checkpoint: &Self::Checkpoint) {
        self.0 = checkpoint;
    }

    fn raw(&self) -> &dyn std::fmt::Debug {
        self
    }
}

impl<'a, T> Offset<&'a [T]> for ReverseStream<'a, T> {
    fn offset_from(&self, start: &&'a [T]) -> usize {
        let fst = start.as_ptr();
        let snd = self.0.as_ptr();

        debug_assert!(
            snd <= fst,
            "`Offset::offset_from({snd:?}, {fst:?})` only accepts slices of `self`"
        );
        (fst as usize - snd as usize) / std::mem::size_of::<T>()
    }
}

impl<'a, T> StreamIsPartial for ReverseStream<'a, T> {
    type PartialState = ();

    fn complete(&mut self) -> Self::PartialState {}

    fn restore_partial(&mut self, _state: Self::PartialState) {}

    fn is_partial_supported() -> bool {
        false
    }
}

impl<'input, X, I: Stream<Token = (Self, X)> + StreamIsPartial, E: ParserError<I>>
    Parser<I, (Self, X), E> for Token<'input>
{
    fn parse_next(&mut self, input: &mut I) -> PResult<(Self, X), E> {
        any.verify(|(t, _)| t == self).parse_next(input)
    }
}

fn bra<'a, 'input>(
    stream: &mut PtxParser<'a, 'input>,
) -> PResult<ast::Instruction<ParsedOperandStr<'input>>> {
    preceded(
        opt(Token::DotUni),
        any.verify_map(|(t, _)| match t {
            Token::Ident(ident) => Some(ast::Instruction::Bra {
                arguments: BraArgs { src: ident },
            }),
            _ => None,
        }),
    )
    .parse_next(stream)
}

fn call<'a, 'input>(
    stream: &mut PtxParser<'a, 'input>,
) -> PResult<ast::Instruction<ParsedOperandStr<'input>>> {
    let (uni, return_arguments, name, input_arguments) = trace(
        "call",
        (
            opt(Token::DotUni),
            opt((
                Token::LParen,
                separated(1.., ident, Token::Comma).map(|x: Vec<_>| x),
                Token::RParen,
                Token::Comma,
            )
                .map(|(_, arguments, _, _)| arguments)),
            ident,
            opt((
                Token::Comma.void(),
                Token::LParen.void(),
                separated(1.., ParsedOperand::<&'input str>::parse, Token::Comma)
                    .map(|x: Vec<_>| x),
                Token::RParen.void(),
            )
                .map(|(_, _, arguments, _)| arguments)),
        ),
    )
    .parse_next(stream)?;
    let uniform = uni.is_some();
    let recorded_fn = match stream.state.function_declarations.get(name) {
        Some(decl) => decl,
        None => {
            stream.state.errors.push(PtxError::UnknownFunction);
            return Ok(empty_call(uniform, name));
        }
    };
    let return_arguments = return_arguments.unwrap_or(Vec::new());
    let input_arguments = input_arguments.unwrap_or(Vec::new());
    if recorded_fn.0.len() != return_arguments.len() || recorded_fn.1.len() != input_arguments.len()
    {
        stream.state.errors.push(PtxError::MalformedCall);
        return Ok(empty_call(uniform, name));
    }
    let data = CallDetails {
        uniform,
        return_arguments: recorded_fn.0.clone(),
        input_arguments: recorded_fn.1.clone(),
    };
    let arguments = CallArgs {
        return_arguments,
        func: name,
        input_arguments,
    };
    Ok(ast::Instruction::Call { data, arguments })
}

fn empty_call<'input>(
    uniform: bool,
    name: &'input str,
) -> ast::Instruction<ParsedOperandStr<'input>> {
    ast::Instruction::Call {
        data: CallDetails {
            uniform,
            return_arguments: Vec::new(),
            input_arguments: Vec::new(),
        },
        arguments: CallArgs {
            return_arguments: Vec::new(),
            func: name,
            input_arguments: Vec::new(),
        },
    }
}

type ParsedOperandStr<'input> = ast::ParsedOperand<&'input str>;

#[derive(Clone, PartialEq, Default, Debug, Display)]
#[display("({}:{})", _0.start, _0.end)]
pub struct TokenError(std::ops::Range<usize>);

impl std::error::Error for TokenError {}

fn first_optional<
    'a,
    'input,
    Input: Stream,
    OptionalOutput,
    RequiredOutput,
    Error,
    ParseOptional,
    ParseRequired,
>(
    mut optional: ParseOptional,
    mut required: ParseRequired,
) -> impl Parser<Input, (Option<OptionalOutput>, RequiredOutput), Error>
where
    ParseOptional: Parser<Input, OptionalOutput, Error>,
    ParseRequired: Parser<Input, RequiredOutput, Error>,
    Error: ParserError<Input>,
{
    trace("first_optional", move |input: &mut Input| -> Result<(Option<OptionalOutput>, RequiredOutput), ErrMode<Error>> {
        let start = input.checkpoint();

        let parsed_optional = match optional.parse_next(input) {
            Ok(v) => Some(v),
            Err(ErrMode::Backtrack(_)) => {
                input.reset(&start);
                None
            }
            Err(e) => return Err(e),
        };

        match required.parse_next(input) {
            Ok(v) => return Ok((parsed_optional, v)),
            Err(ErrMode::Backtrack(_)) => input.reset(&start),
            Err(e) => return Err(e),
        };

        Ok((None, required.parse_next(input)?))
    })
}

// This macro is responsible for generating parser code for instruction parser.
// Instruction parsing is by far the most complex part of parsing PTX code:
// * There are tens of instruction kinds, each with slightly different parsing rules
// * After parsing, each instruction needs to do some early validation and generate a specific,
//   strongly-typed object. We want strong-typing because we have a single PTX parser frontend, but
//   there can be multiple different code emitter backends
// * Most importantly, instruction modifiers  can come in aby order, so e.g. both
//   `ld.relaxed.global.u32 a, b` and `ld.global.relaxed.u32 a, b` are equally valid. This makes
//   classic parsing generators fail: if we tried to generate parsing rules that cover every possible
//   ordering we'd need thousands of rules. This is not a purely theoretical problem. NVCC and Clang
//   will always emit modifiers in the correct order, but people who write inline assembly usually
//   get it wrong (even first party developers)
//
// This macro exists purely to generate repetitive code for parsing each instruction. It is
// _not_ self-contained and is _not_ general-purpose: it relies on certain types and functions from
// the enclosing module
//
// derive_parser!(...) input is split into three parts:
// * Token type definition
// * Partial enums
// * Parsing definitions
//
// Token type definition:
// This is the enum type that will be usesby the instruction parser. For every instruction and
// modifier, derive_parser!(...) will add appropriate variant into this type. So e.g. if there is a
// rule for for `bar.sync` then those two variants wil be appended to the Token enum:
// #[token("bar")] Bar,
// #[token(".sync")] DotSync,
//
// Partial enums:
// With proper annotations, derive_parser!(...) parsing definitions are able to interpret
// instruction modifiers as variants of a single enum type. So e.g. for definitions `ld.u32` and
// `ld.u64` the macro can generate `enum ScalarType { U32, U64 }`. The problem is that for some
// (but not all) of those generated enum types we want to add some attributes and additional
// variants. In order to do so, you need to define this enum and derive_parser!(...) will append to
// the type instead of creating a new type. This is sort of replacement for partial classes known
// from C#
//
// Parsing definitions:
// Parsing definitions consist of a list of patterns and rules:
// * Pattern consists of:
//   * Opcode: `ld`
//   * Modifiers, always start with a dot: `.global`, `.relaxed`. Optionals are enclosed in braces
//   * Arguments: `a`, `b`. Optionals are enclosed in braces
//   * Code block: => { <code expression> }. Code blocks implictly take all modifiers and arguments
//     as parameters. All modifiers and arguments are passed to the code block:
//     * If it is an alternative (as defined in rules list later):
//       * If it is mandatory then its type is Foo (as defined by the relevant rule)
//       * If it is optional then its type is Option<Foo>
//     * Otherwise:
//       * If it is mandatory then it is skipped
//       * If it is optional then its type is `bool`
// * List of rules. They are associated with the preceding patterns (until different opcode or
//   different rules). Rules are used to resolve modifiers. There are two types of rules:
//   * Normal rule: `.foobar: FoobarEnum => { .a, .b, .c }`. This means that instead of `.foobar` we
//     expecte one of `.a`, `.b`, `.c` and will emit value FoobarEnum::DotA, FoobarEnum::DotB,
//     FoobarEnum::DotC appropriately
//   * Type-only rule: `FoobarEnum => { .a, .b, .c }` this means that all the occurences of `.a` will
//     emit FoobarEnum::DotA to the code block. This helps to avoid copy-paste errors
// Additionally, you can opt out from the usual parsing rule generation with a special `<=` pattern.
// See `call` instruction to see it in action
derive_parser!(
    #[derive(Logos, PartialEq, Eq, Debug, Clone, Copy)]
    #[logos(skip r"(?:\s+)|(?://[^\n\r]*[\n\r]*)|(?:/\*[^*]*\*+(?:[^/*][^*]*\*+)*/)")]
    #[logos(error = TokenError)]
    enum Token<'input> {
        #[token(",")]
        Comma,
        #[token(".")]
        Dot,
        #[token(":")]
        Colon,
        #[token(";")]
        Semicolon,
        #[token("@")]
        At,
        #[regex(r"[a-zA-Z][a-zA-Z0-9_$]*|[_$%][a-zA-Z0-9_$]+", |lex| lex.slice(), priority = 0)]
        Ident(&'input str),
        #[regex(r"\.[a-zA-Z][a-zA-Z0-9_$]*|\.[_$%][a-zA-Z0-9_$]+", |lex| lex.slice(), priority = 0)]
        DotIdent(&'input str),
        #[regex(r#""[^"]*""#)]
        String,
        #[token("|")]
        Pipe,
        #[token("!")]
        Exclamation,
        #[token("(")]
        LParen,
        #[token(")")]
        RParen,
        #[token("[")]
        LBracket,
        #[token("]")]
        RBracket,
        #[token("{")]
        LBrace,
        #[token("}")]
        RBrace,
        #[token("<")]
        Lt,
        #[token(">")]
        Gt,
        #[regex(r"0[fF][0-9a-zA-Z]{8}", |lex| lex.slice())]
        F32(&'input str),
        #[regex(r"0[dD][0-9a-zA-Z]{16}", |lex| lex.slice())]
        F64(&'input str),
        #[regex(r"0[xX][0-9a-zA-Z]+U?", |lex| lex.slice())]
        Hex(&'input str),
        #[regex(r"[0-9]+U?", |lex| lex.slice())]
        Decimal(&'input str),
        #[token("-")]
        Minus,
        #[token("+")]
        Plus,
        #[token("=")]
        Eq,
        #[token("WARP_SZ")]
        WarpSz,
        #[token(".version")]
        DotVersion,
        #[token(".loc")]
        DotLoc,
        #[token(".reg")]
        DotReg,
        #[token(".align")]
        DotAlign,
        #[token(".pragma")]
        DotPragma,
        #[token(".maxnreg")]
        DotMaxnreg,
        #[token(".maxntid")]
        DotMaxntid,
        #[token(".reqntid")]
        DotReqntid,
        #[token(".minnctapersm")]
        DotMinnctapersm,
        #[token(".entry")]
        DotEntry,
        #[token(".func")]
        DotFunc,
        #[token(".extern")]
        DotExtern,
        #[token(".visible")]
        DotVisible,
        #[token(".target")]
        DotTarget,
        #[token(".address_size")]
        DotAddressSize,
        #[token(".section")]
        DotSection,
        #[token(".file")]
        DotFile,
        #[token(".ptr")]
        DotPtr
    }

    #[derive(Copy, Clone, Display, PartialEq, Eq, Hash)]
    pub enum StateSpace {
        #[display(".reg")]
        Reg,
        #[display("")]
        Generic,
    }

    #[derive(Copy, Clone, Display, PartialEq, Eq, Hash)]
    pub enum MemScope { }

    #[derive(Copy, Clone, Display, PartialEq, Eq, Hash)]
    pub enum ScalarType { }

    #[derive(Copy, Clone, Display, PartialEq, Eq, Hash)]
    pub enum SetpBoolPostOp { }

    #[derive(Copy, Clone, Display, PartialEq, Eq, Hash)]
    pub enum AtomSemantics { }

    #[derive(Copy, Clone, Display, PartialEq, Eq, Hash)]
    pub enum Mul24Control { }

    #[derive(Copy, Clone, Display, PartialEq, Eq, Hash)]
    pub enum Reduction { }

    #[derive(Copy, Clone, Display, PartialEq, Eq, Hash)]
    pub enum ShuffleMode { }

    #[derive(Copy, Clone, Display, PartialEq, Eq, Hash)]
    pub enum ShiftDirection { }

    #[derive(Copy, Clone, Display, PartialEq, Eq, Hash)]
    pub enum FunnelShiftMode { }

    #[derive(Copy, Clone, Display, PartialEq, Eq, Hash)]
    pub enum VoteMode {
        Ballot
    }

    // https://docs.nvidia.com/cuda/parallel-thread-execution/index.html#data-movement-and-conversion-instructions-mov
    mov{.vec}.type  d, a => {
        Instruction::Mov {
            data: ast::MovDetails::new(vec, type_),
            arguments: MovArgs { dst: d, src: a },
        }
    }
    .vec: VectorPrefix = { .v2, .v4 };
    .type: ScalarType =  { .pred,
                           .b16, .b32, .b64,
                           .u16, .u32, .u64,
                           .s16, .s32, .s64,
                                 .f32, .f64 };

    // https://docs.nvidia.com/cuda/parallel-thread-execution/#data-movement-and-conversion-instructions-st
    st{.weak}{.ss}{.cop}{.level::eviction_priority}{.level::cache_hint}{.vec}.type  [a], b{, cache_policy} => {
        if level_eviction_priority.is_some() || level_cache_hint || cache_policy.is_some() {
            state.errors.push(PtxError::Todo);
        }
        Instruction::St {
            data: StData {
                qualifier: weak.unwrap_or(RawLdStQualifier::Weak).into(),
                state_space: ss.unwrap_or(StateSpace::Generic),
                caching: cop.unwrap_or(RawStCacheOperator::Wb).into(),
                typ: ast::Type::maybe_vector(vec, type_)
            },
            arguments: StArgs { src1:a, src2:b }
        }
    }
    st.volatile{.ss}{.vec}.type                                                     [a], b => {
        Instruction::St {
            data: StData {
                qualifier: volatile.into(),
                state_space: ss.unwrap_or(StateSpace::Generic),
                caching: ast::StCacheOperator::Writeback,
                typ: ast::Type::maybe_vector(vec, type_)
            },
            arguments: StArgs { src1:a, src2:b }
        }
    }
    st.relaxed.scope{.ss}{.level::eviction_priority}{.level::cache_hint}{.vec}.type [a], b{, cache_policy} => {
        if level_eviction_priority.is_some() || level_cache_hint || cache_policy.is_some() {
            state.errors.push(PtxError::Todo);
        }
        Instruction::St {
            data: StData {
                qualifier: ast::LdStQualifier::Relaxed(scope),
                state_space: ss.unwrap_or(StateSpace::Generic),
                caching: ast::StCacheOperator::Writeback,
                typ: ast::Type::maybe_vector(vec, type_)
            },
            arguments: StArgs { src1:a, src2:b }
        }
    }
    st.release.scope{.ss}{.level::eviction_priority}{.level::cache_hint}{.vec}.type [a], b{, cache_policy} => {
        if level_eviction_priority.is_some() || level_cache_hint || cache_policy.is_some() {
            state.errors.push(PtxError::Todo);
        }
        Instruction::St {
            data: StData {
                qualifier: ast::LdStQualifier::Release(scope),
                state_space: ss.unwrap_or(StateSpace::Generic),
                caching: ast::StCacheOperator::Writeback,
                typ: ast::Type::maybe_vector(vec, type_)
            },
            arguments: StArgs { src1:a, src2:b }
        }
    }
    st.mmio.relaxed.sys{.global}.type                                               [a], b => {
        state.errors.push(PtxError::Todo);
        Instruction::St {
            data: ast::StData {
                qualifier: ast::LdStQualifier::Relaxed(MemScope::Sys),
                state_space: global.unwrap_or(StateSpace::Generic),
                caching: ast::StCacheOperator::Writeback,
                typ: type_.into()
            },
            arguments: ast::StArgs { src1:a, src2:b }
        }
    }
    .ss: StateSpace =           { .global, .local, .param{::func}, .shared{::cta, ::cluster} };
    .level::eviction_priority: EvictionPriority =
                                { .L1::evict_normal, .L1::evict_unchanged, .L1::evict_first, .L1::evict_last, .L1::no_allocate };
    .level::cache_hint =        { .L2::cache_hint };
    .cop: RawStCacheOperator =  { .wb, .cg, .cs, .wt };
    .scope: MemScope =          { .cta, .cluster, .gpu, .sys };
    .vec: VectorPrefix =        { .v2, .v4 };
    .type: ScalarType =         { .b8, .b16, .b32, .b64, .b128,
                                  .u8, .u16, .u32, .u64,
                                  .s8, .s16, .s32, .s64,
                                  .f32, .f64 };
    RawLdStQualifier =          { .weak, .volatile };
    StateSpace =                { .global };

    // https://docs.nvidia.com/cuda/parallel-thread-execution/#data-movement-and-conversion-instructions-ld
    ld{.weak}{.ss}{.cop}{.level::eviction_priority}{.level::cache_hint}{.level::prefetch_size}{.vec}.type   d, [a]{.unified}{, cache_policy} => {
        let (a, unified) = a;
        if level_eviction_priority.is_some() || level_cache_hint || level_prefetch_size.is_some() || unified || cache_policy.is_some() {
            state.errors.push(PtxError::Todo);
        }
        Instruction::Ld {
            data: LdDetails {
                qualifier: weak.unwrap_or(RawLdStQualifier::Weak).into(),
                state_space: ss.unwrap_or(StateSpace::Generic),
                caching: cop.unwrap_or(RawLdCacheOperator::Ca).into(),
                typ: ast::Type::maybe_vector(vec, type_),
                non_coherent: false
            },
            arguments: LdArgs { dst:d, src:a }
        }
    }
    ld.volatile{.ss}{.level::prefetch_size}{.vec}.type                                                      d, [a] => {
        if level_prefetch_size.is_some() {
            state.errors.push(PtxError::Todo);
        }
        Instruction::Ld {
            data: LdDetails {
                qualifier: volatile.into(),
                state_space: ss.unwrap_or(StateSpace::Generic),
                caching: ast::LdCacheOperator::Cached,
                typ: ast::Type::maybe_vector(vec, type_),
                non_coherent: false
            },
            arguments: LdArgs { dst:d, src:a }
        }
    }
    ld.relaxed.scope{.ss}{.level::eviction_priority}{.level::cache_hint}{.level::prefetch_size}{.vec}.type  d, [a]{, cache_policy} => {
        if level_eviction_priority.is_some() || level_cache_hint || level_prefetch_size.is_some() || cache_policy.is_some() {
            state.errors.push(PtxError::Todo);
        }
        Instruction::Ld {
            data: LdDetails {
                qualifier: ast::LdStQualifier::Relaxed(scope),
                state_space: ss.unwrap_or(StateSpace::Generic),
                caching: ast::LdCacheOperator::Cached,
                typ: ast::Type::maybe_vector(vec, type_),
                non_coherent: false
            },
            arguments: LdArgs { dst:d, src:a }
        }
    }
    ld.acquire.scope{.ss}{.level::eviction_priority}{.level::cache_hint}{.level::prefetch_size}{.vec}.type  d, [a]{, cache_policy} => {
        if level_eviction_priority.is_some() || level_cache_hint || level_prefetch_size.is_some() || cache_policy.is_some() {
            state.errors.push(PtxError::Todo);
        }
        Instruction::Ld {
            data: LdDetails {
                qualifier: ast::LdStQualifier::Acquire(scope),
                state_space: ss.unwrap_or(StateSpace::Generic),
                caching: ast::LdCacheOperator::Cached,
                typ: ast::Type::maybe_vector(vec, type_),
                non_coherent: false
            },
            arguments: LdArgs { dst:d, src:a }
        }
    }
    ld.mmio.relaxed.sys{.global}.type                                                                       d, [a] => {
        state.errors.push(PtxError::Todo);
        Instruction::Ld {
            data: LdDetails {
                qualifier: ast::LdStQualifier::Relaxed(MemScope::Sys),
                state_space: global.unwrap_or(StateSpace::Generic),
                caching: ast::LdCacheOperator::Cached,
                typ: type_.into(),
                non_coherent: false
            },
            arguments: LdArgs { dst:d, src:a }
        }
    }
    .ss: StateSpace =                       { .const, .global, .local, .param{::entry, ::func}, .shared{::cta, ::cluster} };
    .cop: RawLdCacheOperator =              { .ca, .cg, .cs, .lu, .cv };
    .level::eviction_priority: EvictionPriority =
                                            { .L1::evict_normal, .L1::evict_unchanged, .L1::evict_first, .L1::evict_last, .L1::no_allocate };
    .level::cache_hint =                    { .L2::cache_hint };
    .level::prefetch_size: PrefetchSize =   { .L2::64B, .L2::128B, .L2::256B };
    .scope: MemScope =                      { .cta, .cluster, .gpu, .sys };
    .vec: VectorPrefix =                    { .v2, .v4 };
    .type: ScalarType =                     { .b8, .b16, .b32, .b64, .b128,
                                              .u8, .u16, .u32, .u64,
                                              .s8, .s16, .s32, .s64,
                                              .f32, .f64 };
    RawLdStQualifier =                      { .weak, .volatile };
    StateSpace =                            { .global };

    // https://docs.nvidia.com/cuda/parallel-thread-execution/index.html#data-movement-and-conversion-instructions-ld-global-nc
    ld.global{.cop}.nc{.level::eviction_priority}{.level::cache_hint}{.level::prefetch_size}{.vec}.type  d, [a]{, cache_policy} => {
        if let Some(cop) = cop {
            if let Some(level_eviction_priority) = level_eviction_priority {
                state.errors.push(PtxError::SyntaxError(format!("cannot have both {} and {} in {:?}", cop, level_eviction_priority, state.text)));
            }
        }
        if level_eviction_priority.is_some() || level_cache_hint || level_prefetch_size.is_some() || cache_policy.is_some() {
            state.errors.push(PtxError::Todo);
        }
        Instruction::Ld {
            data: LdDetails {
                qualifier: ast::LdStQualifier::Weak,
                state_space: global,
                caching: cop.unwrap_or(RawLdCacheOperator::Ca).into(),
                typ: Type::maybe_vector(vec, type_),
                non_coherent: true
            },
            arguments: LdArgs { dst:d, src:a }
        }
    }
    .cop: RawLdCacheOperator  =             { .ca, .cg, .cs };
    .level::eviction_priority: EvictionPriority =
                                            { .L1::evict_normal, .L1::evict_unchanged,
                                              .L1::evict_first, .L1::evict_last, .L1::no_allocate};
    .level::cache_hint =                    { .L2::cache_hint };
    .level::prefetch_size: PrefetchSize =   { .L2::64B, .L2::128B, .L2::256B };
    .vec: VectorPrefix  =                   { .v2, .v4 };
    .type: ScalarType =                     { .b8, .b16, .b32, .b64, .b128,
                                              .u8, .u16, .u32, .u64,
                                              .s8, .s16, .s32, .s64,
                                              .f32, .f64 };
    StateSpace =                { .global };

    // https://docs.nvidia.com/cuda/parallel-thread-execution/#integer-arithmetic-instructions-add
    add.type        d, a, b => {
        Instruction::Add {
            data: ast::ArithDetails::Integer(
                ast::ArithInteger {
                    type_,
                    saturate: false
                }
            ),
            arguments: AddArgs {
                dst: d, src1: a, src2: b
            }
        }
    }
    add{.sat}.s32   d, a, b => {
        Instruction::Add {
            data: ast::ArithDetails::Integer(
                ast::ArithInteger {
                    type_: s32,
                    saturate: sat
                }
            ),
            arguments: AddArgs {
                dst: d, src1: a, src2: b
            }
        }
    }
    .type: ScalarType = { .u16, .u32, .u64,
                          .s16, .s64,
                          .u16x2, .s16x2 };
    ScalarType =        { .s32 };

    // https://docs.nvidia.com/cuda/parallel-thread-execution/#floating-point-instructions-add
    add{.rnd}{.ftz}{.sat}.f32  d, a, b => {
        Instruction::Add {
            data: ast::ArithDetails::Float(
                ast::ArithFloat {
                    type_: f32,
                    rounding: rnd.map(Into::into).unwrap_or(ast::RoundingMode::NearestEven),
                    flush_to_zero: Some(ftz),
                    saturate: sat,
                    is_fusable: rnd.is_none()
                }
            ),
            arguments: AddArgs {
                dst: d, src1: a, src2: b
            }
        }
    }
    add{.rnd}.f64              d, a, b => {
        Instruction::Add {
            data: ast::ArithDetails::Float(
                ast::ArithFloat {
                    type_: f64,
                    rounding: rnd.map(Into::into).unwrap_or(ast::RoundingMode::NearestEven),
                    flush_to_zero: None,
                    saturate: false,
                    is_fusable: rnd.is_none()
                }
            ),
            arguments: AddArgs {
                dst: d, src1: a, src2: b
            }
        }
    }
    .rnd: RawRoundingMode = { .rn, .rz, .rm, .rp };
    ScalarType =        { .f32, .f64 };

    // https://docs.nvidia.com/cuda/parallel-thread-execution/#half-precision-floating-point-instructions-add
    add{.rnd}{.ftz}{.sat}.f16   d, a, b => {
        Instruction::Add {
            data: ast::ArithDetails::Float(
                ast::ArithFloat {
                    type_: f16,
                    rounding: rnd.map(Into::into).unwrap_or(ast::RoundingMode::NearestEven),
                    flush_to_zero: Some(ftz),
                    saturate: sat,
                    is_fusable: rnd.is_none()
                }
            ),
            arguments: AddArgs {
                dst: d, src1: a, src2: b
            }
        }
    }
    add{.rnd}{.ftz}{.sat}.f16x2 d, a, b => {
        Instruction::Add {
            data: ast::ArithDetails::Float(
                ast::ArithFloat {
                    type_: f16x2,
                    rounding: rnd.map(Into::into).unwrap_or(ast::RoundingMode::NearestEven),
                    flush_to_zero: Some(ftz),
                    saturate: sat,
                    is_fusable: rnd.is_none()
                }
            ),
            arguments: AddArgs {
                dst: d, src1: a, src2: b
            }
        }
    }
    add{.rnd}.bf16              d, a, b => {
        Instruction::Add {
            data: ast::ArithDetails::Float(
                ast::ArithFloat {
                    type_: bf16,
                    rounding: rnd.map(Into::into).unwrap_or(ast::RoundingMode::NearestEven),
                    flush_to_zero: None,
                    saturate: false,
                    is_fusable: rnd.is_none()
                }
            ),
            arguments: AddArgs {
                dst: d, src1: a, src2: b
            }
        }
    }
    add{.rnd}.bf16x2            d, a, b => {
        Instruction::Add {
            data: ast::ArithDetails::Float(
                ast::ArithFloat {
                    type_: bf16x2,
                    rounding: rnd.map(Into::into).unwrap_or(ast::RoundingMode::NearestEven),
                    flush_to_zero: None,
                    saturate: false,
                    is_fusable: rnd.is_none()
                }
            ),
            arguments: AddArgs {
                dst: d, src1: a, src2: b
            }
        }
    }
    .rnd: RawRoundingMode = { .rn };
    ScalarType =        { .f16, .f16x2, .bf16, .bf16x2 };

    // https://docs.nvidia.com/cuda/parallel-thread-execution/index.html#integer-arithmetic-instructions-mul
    // https://docs.nvidia.com/cuda/parallel-thread-execution/index.html#floating-point-instructions-mul
    // https://docs.nvidia.com/cuda/parallel-thread-execution/index.html#half-precision-floating-point-instructions-mul
    mul.mode.type  d, a, b => {
        ast::Instruction::Mul {
            data: ast::MulDetails::Integer {
                type_,
                control: mode.into()
            },
            arguments: MulArgs { dst: d, src1: a, src2: b }
        }
    }
    .mode: RawMulIntControl =   { .hi, .lo };
    .type: ScalarType =         { .u16, .u32, .u64,
                                  .s16, .s32, .s64 };
    // "The .wide suffix is supported only for 16- and 32-bit integer types"
    mul.wide.type  d, a, b => {
        ast::Instruction::Mul {
            data: ast::MulDetails::Integer {
                type_,
                control: wide.into()
            },
            arguments: MulArgs { dst: d, src1: a, src2: b }
        }
    }
    .type: ScalarType = { .u16, .u32,
                          .s16, .s32 };
    RawMulIntControl =  { .wide };

    mul{.rnd}{.ftz}{.sat}.f32  d, a, b => {
        ast::Instruction::Mul {
            data: ast::MulDetails::Float (
                ast::ArithFloat {
                    type_: f32,
                    rounding: rnd.map(Into::into).unwrap_or(ast::RoundingMode::NearestEven),
                    flush_to_zero: Some(ftz),
                    saturate: sat,
                    is_fusable: rnd.is_none()
                }
            ),
            arguments: MulArgs { dst: d, src1: a, src2: b }
        }
    }
    mul{.rnd}.f64              d, a, b => {
        ast::Instruction::Mul {
            data: ast::MulDetails::Float (
                ast::ArithFloat {
                    type_: f64,
                    rounding: rnd.map(Into::into).unwrap_or(ast::RoundingMode::NearestEven),
                    flush_to_zero: None,
                    saturate: false,
                    is_fusable: rnd.is_none()
                }
            ),
            arguments: MulArgs { dst: d, src1: a, src2: b }
        }
    }
    .rnd: RawRoundingMode = { .rn, .rz, .rm, .rp };
    ScalarType = { .f32, .f64 };

    mul{.rnd}{.ftz}{.sat}.f16   d, a, b => {
        ast::Instruction::Mul {
            data: ast::MulDetails::Float (
                ast::ArithFloat {
                    type_: f16,
                    rounding: rnd.map(Into::into).unwrap_or(ast::RoundingMode::NearestEven),
                    flush_to_zero: Some(ftz),
                    saturate: sat,
                    is_fusable: rnd.is_none()
                }
            ),
            arguments: MulArgs { dst: d, src1: a, src2: b }
        }
    }
    mul{.rnd}{.ftz}{.sat}.f16x2 d, a, b => {
        ast::Instruction::Mul {
            data: ast::MulDetails::Float (
                ast::ArithFloat {
                    type_: f16x2,
                    rounding: rnd.map(Into::into).unwrap_or(ast::RoundingMode::NearestEven),
                    flush_to_zero: Some(ftz),
                    saturate: sat,
                    is_fusable: rnd.is_none()
                }
            ),
            arguments: MulArgs { dst: d, src1: a, src2: b }
        }
    }
    mul{.rnd}.bf16   d, a, b => {
        ast::Instruction::Mul {
            data: ast::MulDetails::Float (
                ast::ArithFloat {
                    type_: bf16,
                    rounding: rnd.map(Into::into).unwrap_or(ast::RoundingMode::NearestEven),
                    flush_to_zero: None,
                    saturate: false,
                    is_fusable: rnd.is_none()
                }
            ),
            arguments: MulArgs { dst: d, src1: a, src2: b }
        }
    }
    mul{.rnd}.bf16x2 d, a, b => {
        ast::Instruction::Mul {
            data: ast::MulDetails::Float (
                ast::ArithFloat {
                    type_: bf16x2,
                    rounding: rnd.map(Into::into).unwrap_or(ast::RoundingMode::NearestEven),
                    flush_to_zero: None,
                    saturate: false,
                    is_fusable: rnd.is_none()
                }
            ),
            arguments: MulArgs { dst: d, src1: a, src2: b }
        }
    }
    .rnd: RawRoundingMode = { .rn };
    ScalarType = { .f16, .f16x2, .bf16, .bf16x2 };

    // https://docs.nvidia.com/cuda/parallel-thread-execution/#comparison-and-selection-instructions-set
    // https://docs.nvidia.com/cuda/parallel-thread-execution/#half-precision-comparison-instructions-set
    set.CmpOp{.ftz}.dtype.stype         d, a, b => {
        let base = ast::SetpData::try_parse(state, cmpop, ftz, stype);
        let data = ast::SetData {
            base, dtype
        };
        ast::Instruction::Set {
            data,
            arguments: SetArgs { dst: d, src1: a, src2: b }
        }
    }
    set.CmpOp.BoolOp{.ftz}.dtype.stype  d, a, b, {!}c => {
        let (negate_src3, c) = c;
        let base = ast::SetpData::try_parse(state, cmpop, ftz, stype);
        let base = ast::SetpBoolData {
            base,
            bool_op: boolop,
            negate_src3
        };
        let data = ast::SetBoolData {
            base, dtype
        };
        ast::Instruction::SetBool {
            data,
            arguments: SetBoolArgs { dst: d, src1: a, src2: b, src3: c }
        }
    }

    .CmpOp: RawSetpCompareOp  = { .eq, .ne, .lt, .le, .gt, .ge,
                                  .lo, .ls, .hi, .hs, // signed
                                  .equ, .neu, .ltu, .leu, .gtu, .geu, .num, .nan }; // float-only
    .BoolOp: SetpBoolPostOp = { .and, .or, .xor };
    .dtype: ScalarType = { .u32, .s32, .f32 };
    .stype: ScalarType = { .b16, .b32, .b64, .u16, .u32, .u64, .s16, .s32, .s64, .f32, .f64 };


    // https://docs.nvidia.com/cuda/parallel-thread-execution/index.html#comparison-and-selection-instructions-setp
    // https://docs.nvidia.com/cuda/parallel-thread-execution/index.html#half-precision-comparison-instructions-setp
    setp.CmpOp{.ftz}.type         p[|q], a, b => {
        let data = ast::SetpData::try_parse(state, cmpop, ftz, type_);
        ast::Instruction::Setp {
            data,
            arguments: SetpArgs { dst1: p, dst2: q, src1: a, src2: b }
        }
    }
    setp.CmpOp.BoolOp{.ftz}.type  p[|q], a, b, {!}c => {
        let (negate_src3, c) = c;
        let base = ast::SetpData::try_parse(state, cmpop, ftz, type_);
        let data = ast::SetpBoolData {
            base,
            bool_op: boolop,
            negate_src3
        };
        ast::Instruction::SetpBool {
            data,
            arguments: SetpBoolArgs { dst1: p, dst2: q, src1: a, src2: b, src3: c }
        }
    }
    .CmpOp: RawSetpCompareOp  = { .eq, .ne, .lt, .le, .gt, .ge,
                                  .lo, .ls, .hi, .hs, // signed
                                  .equ, .neu, .ltu, .leu, .gtu, .geu, .num, .nan }; // float-only
    .BoolOp: SetpBoolPostOp  =  { .and, .or, .xor };
    .type: ScalarType   =       { .b16, .b32, .b64,
                                  .u16, .u32, .u64,
                                  .s16, .s32, .s64,
                                  .f32, .f64,
                                  .f16, .f16x2, .bf16, .bf16x2 };

    // https://docs.nvidia.com/cuda/parallel-thread-execution/index.html#logic-and-shift-instructions-not
    not.type d, a => {
        ast::Instruction::Not {
            data: type_,
            arguments: NotArgs { dst: d, src: a }
        }
    }
    .type: ScalarType = { .pred, .b16, .b32, .b64 };

    // https://docs.nvidia.com/cuda/parallel-thread-execution/index.html#logic-and-shift-instructions-or
    or.type d, a, b => {
        ast::Instruction::Or {
            data: type_,
            arguments: OrArgs { dst: d, src1: a, src2: b }
        }
    }
    .type: ScalarType = { .pred, .b16, .b32, .b64 };

    // https://docs.nvidia.com/cuda/parallel-thread-execution/index.html#logic-and-shift-instructions-and
    and.type d, a, b => {
        ast::Instruction::And {
            data: type_,
            arguments: AndArgs { dst: d, src1: a, src2: b }
        }
    }
    .type: ScalarType = { .pred, .b16, .b32, .b64 };

    // https://docs.nvidia.com/cuda/parallel-thread-execution/index.html#control-flow-instructions-bra
    bra <= { bra(stream) }

    // https://docs.nvidia.com/cuda/parallel-thread-execution/index.html#control-flow-instructions-call
    call <= { call(stream) }

    // https://docs.nvidia.com/cuda/parallel-thread-execution/index.html#data-movement-and-conversion-instructions-cvt
    cvt{.ifrnd}{.ftz}{.sat}.dtype.atype         d, a => {
        let data = ast::CvtDetails::new(&mut state.errors, ifrnd, ftz, sat, dtype, atype);
        let arguments = ast::CvtArgs { dst: d, src: a, src2: None };
        ast::Instruction::Cvt {
            data, arguments
        }
    }
    // cvt.frnd2{.relu}{.satfinite}.f16.f32       d, a;
    // cvt.frnd2{.relu}{.satfinite}.f16x2.f32     d, a, b;
    // cvt.frnd2{.relu}{.satfinite}.bf16.f32      d, a;
    // cvt.frnd2{.relu}{.satfinite}.bf16x2.f32    d, a, b;
    // cvt.rna{.satfinite}.tf32.f32               d, a;
    // cvt.frnd2{.relu}.tf32.f32                   d, a;
    cvt.rn.satfinite{.relu}.f8x2type.f32       d, a, b => {
        if relu {
            state.errors.push(PtxError::Todo);
        }
        let data = ast::CvtDetails::new(&mut state.errors, Some(rn), false, false, f8x2type, ScalarType::F32);
        ast::Instruction::Cvt {
            data,
            arguments: ast::CvtArgs { dst: d, src: a, src2: Some(b) }
        }
    }
    // cvt.rn.satfinite{.relu}.f8x2type.f16x2     d, a;
    cvt.rn{.relu}.f16x2.f8x2type              d, a => {
        if relu {
            state.errors.push(PtxError::Todo);
        }
        let data = ast::CvtDetails::new(&mut state.errors, Some(rn), false, false, ScalarType::F16x2, f8x2type);
        ast::Instruction::Cvt {
            data,
            arguments: ast::CvtArgs { dst: d, src: a, src2: None }
        }
    }

    .ifrnd: RawRoundingMode =   { .rn,  .rz,  .rm,  .rp,  .rni, .rzi, .rmi, .rpi };
    .frnd2: RawRoundingMode =   { .rn,  .rz };
    RawRoundingMode =           { .rn };
    .dtype: ScalarType =        { .u8,   .u16, .u32, .u64,
                                  .s8,   .s16, .s32, .s64,
                                  .bf16, .f16, .f32, .f64 };
    .atype: ScalarType =        { .u8,   .u16, .u32, .u64,
                                  .s8,   .s16, .s32, .s64,
                                  .bf16, .f16, .f32, .f64 };
    .f8x2type: ScalarType =     { .e4m3x2, .e5m2x2 };
    // https://docs.nvidia.com/cuda/parallel-thread-execution/index.html#logic-and-shift-instructions-shl
    shl.type d, a, b => {
        ast::Instruction::Shl { data: type_, arguments: ShlArgs { dst: d, src1: a, src2: b } }
    }
    .type: ScalarType = { .b16, .b32, .b64 };

    // https://docs.nvidia.com/cuda/parallel-thread-execution/index.html#logic-and-shift-instructions-shr
    shr.type d, a, b => {
        let kind = if type_.kind() == ast::ScalarKind::Signed { RightShiftKind::Arithmetic} else { RightShiftKind::Logical };
        ast::Instruction::Shr {
            data: ast::ShrData { type_, kind },
            arguments: ShrArgs { dst: d, src1: a, src2: b }
        }
    }
    .type: ScalarType = { .b16, .b32, .b64,
                          .u16, .u32, .u64,
                          .s16, .s32, .s64 };

    // https://docs.nvidia.com/cuda/parallel-thread-execution/index.html#data-movement-and-conversion-instructions-cvta
    cvta.space.size     p, a => {
        if size != ScalarType::U64 {
            state.errors.push(PtxError::Unsupported32Bit);
        }
        let data = ast::CvtaDetails {
            state_space: space,
            direction: ast::CvtaDirection::ExplicitToGeneric
        };
        let arguments = ast::CvtaArgs {
            dst: p, src: a
        };
        ast::Instruction::Cvta {
            data, arguments
        }
    }
    cvta.to.space.size  p, a => {
        if size != ScalarType::U64 {
            state.errors.push(PtxError::Unsupported32Bit);
        }
        let data = ast::CvtaDetails {
            state_space: space,
            direction: ast::CvtaDirection::GenericToExplicit
        };
        let arguments = ast::CvtaArgs {
            dst: p, src: a
        };
        ast::Instruction::Cvta {
            data, arguments
        }
    }
    .space: StateSpace = { .const, .global, .local, .shared{::cta, ::cluster}, .param{::entry} };
    .size: ScalarType  = { .u32, .u64 };

    // https://docs.nvidia.com/cuda/parallel-thread-execution/index.html#integer-arithmetic-instructions-abs
    // https://docs.nvidia.com/cuda/parallel-thread-execution/index.html#floating-point-instructions-abs
    // https://docs.nvidia.com/cuda/parallel-thread-execution/index.html#half-precision-floating-point-instructions-abs
    abs.type        d, a => {
        ast::Instruction::Abs {
            data: ast::TypeFtz {
                flush_to_zero: None,
                type_
            },
            arguments: ast::AbsArgs {
                dst: d, src: a
            }
        }
    }
    abs{.ftz}.f32   d, a => {
        ast::Instruction::Abs {
            data: ast::TypeFtz {
                flush_to_zero: Some(ftz),
                type_: f32
            },
            arguments: ast::AbsArgs {
                dst: d, src: a
            }
        }
    }
    abs.f64         d, a => {
        ast::Instruction::Abs {
            data: ast::TypeFtz {
                flush_to_zero: None,
                type_: f64
            },
            arguments: ast::AbsArgs {
                dst: d, src: a
            }
        }
    }
    abs{.ftz}.f16   d, a => {
        ast::Instruction::Abs {
            data: ast::TypeFtz {
                flush_to_zero: Some(ftz),
                type_: f16
            },
            arguments: ast::AbsArgs {
                dst: d, src: a
            }
        }
    }
    abs{.ftz}.f16x2 d, a => {
        ast::Instruction::Abs {
            data: ast::TypeFtz {
                flush_to_zero: Some(ftz),
                type_: f16x2
            },
            arguments: ast::AbsArgs {
                dst: d, src: a
            }
        }
    }
    abs.bf16        d, a => {
        ast::Instruction::Abs {
            data: ast::TypeFtz {
                flush_to_zero: None,
                type_: bf16
            },
            arguments: ast::AbsArgs {
                dst: d, src: a
            }
        }
    }
    abs.bf16x2      d, a => {
        ast::Instruction::Abs {
            data: ast::TypeFtz {
                flush_to_zero: None,
                type_: bf16x2
            },
            arguments: ast::AbsArgs {
                dst: d, src: a
            }
        }
    }
    .type: ScalarType = { .s16, .s32, .s64 };
    ScalarType = { .f32, .f64, .f16, .f16x2, .bf16, .bf16x2 };

    // https://docs.nvidia.com/cuda/parallel-thread-execution/index.html#integer-arithmetic-instructions-mad
    // https://docs.nvidia.com/cuda/parallel-thread-execution/index.html#floating-point-instructions-mad
    mad.mode.type  d, a, b, c => {
        ast::Instruction::Mad {
            data: ast::MadDetails::Integer {
                type_,
                control: mode.into(),
                saturate: false
            },
            arguments: MadArgs { dst: d, src1: a, src2: b, src3: c }
        }
    }
    .type: ScalarType =         { .u16, .u32, .u64,
                                  .s16, .s32, .s64 };
    .mode: RawMulIntControl =   { .hi, .lo };

    // The .wide suffix is supported only for 16-bit and 32-bit integer types.
    mad.wide.type  d, a, b, c => {
        ast::Instruction::Mad {
            data: ast::MadDetails::Integer {
                type_,
                control: wide.into(),
                saturate: false
            },
            arguments: MadArgs { dst: d, src1: a, src2: b, src3: c  }
        }
    }
    .type: ScalarType = { .u16, .u32,
                          .s16, .s32 };
    RawMulIntControl =  { .wide };

    mad.hi.sat.s32 d, a, b, c => {
        ast::Instruction::Mad {
            data: ast::MadDetails::Integer {
                type_: s32,
                control: hi.into(),
                saturate: true
            },
            arguments: MadArgs { dst: d, src1: a, src2: b, src3: c  }
        }
    }
    RawMulIntControl =  { .hi };
    ScalarType =        { .s32 };

    mad{.ftz}{.sat}.f32      d, a, b, c => {
        ast::Instruction::Mad {
            data: ast::MadDetails::Float(
                ast::ArithFloat {
                    type_: f32,
                    rounding: ast::RoundingMode::NearestEven,
                    flush_to_zero: Some(ftz),
                    saturate: sat,
                    is_fusable: false
                }
            ),
            arguments: MadArgs { dst: d, src1: a, src2: b, src3: c  }
        }
    }
    mad.rnd{.ftz}{.sat}.f32  d, a, b, c => {
        ast::Instruction::Mad {
            data: ast::MadDetails::Float(
                ast::ArithFloat {
                    type_: f32,
                    rounding: rnd.into(),
                    flush_to_zero: Some(ftz),
                    saturate: sat,
                    is_fusable: false
                }
            ),
            arguments: MadArgs { dst: d, src1: a, src2: b, src3: c  }
        }
    }
    mad.rnd.f64              d, a, b, c => {
        ast::Instruction::Mad {
            data: ast::MadDetails::Float(
                ast::ArithFloat {
                    type_: f64,
                    rounding: rnd.into(),
                    flush_to_zero: None,
                    saturate: false,
                    is_fusable: false
                }
            ),
            arguments: MadArgs { dst: d, src1: a, src2: b, src3: c  }
        }
    }
    .rnd: RawRoundingMode   = { .rn, .rz, .rm, .rp };
    ScalarType =        { .f32, .f64 };

    // https://docs.nvidia.com/cuda/parallel-thread-execution/index.html#floating-point-instructions-fma
    // https://docs.nvidia.com/cuda/parallel-thread-execution/index.html#half-precision-floating-point-instructions-fma
    fma.rnd{.ftz}{.sat}.f32  d, a, b, c => {
        ast::Instruction::Fma {
            data: ast::ArithFloat {
                type_: f32,
                rounding: rnd.into(),
                flush_to_zero: Some(ftz),
                saturate: sat,
                is_fusable: false
            },
            arguments: FmaArgs { dst: d, src1: a, src2: b, src3: c  }
        }
    }
    fma.rnd.f64              d, a, b, c => {
        ast::Instruction::Fma {
            data: ast::ArithFloat {
                type_: f64,
                rounding: rnd.into(),
                flush_to_zero: None,
                saturate: false,
                is_fusable: false
            },
            arguments: FmaArgs { dst: d, src1: a, src2: b, src3: c  }
        }
    }
    .rnd: RawRoundingMode = { .rn, .rz, .rm, .rp };
    ScalarType =            { .f32, .f64 };

    fma.rnd{.ftz}{.sat}.f16 d, a, b, c => {
        ast::Instruction::Fma {
            data: ast::ArithFloat {
                type_: f16,
                rounding: rnd.into(),
                flush_to_zero: Some(ftz),
                saturate: sat,
                is_fusable: false
            },
            arguments: FmaArgs { dst: d, src1: a, src2: b, src3: c  }
        }
    }
    .rnd: RawRoundingMode = { .rn };
    ScalarType =            { .f16 };
    //fma.rnd{.ftz}{.sat}.f16x2   d, a, b, c;
    //fma.rnd{.ftz}.relu.f16      d, a, b, c;
    //fma.rnd{.ftz}.relu.f16x2    d, a, b, c;
    //fma.rnd{.relu}.bf16         d, a, b, c;
    fma.rnd{.relu}.bf16x2       d, a, b, c => {
        if relu {
            state.errors.push(PtxError::Todo);
        }
        ast::Instruction::Fma {
            data: ast::ArithFloat {
                type_: bf16x2,
                rounding: rnd.into(),
                flush_to_zero: None,
                saturate: false,
                is_fusable: false
            },
            arguments: FmaArgs { dst: d, src1: a, src2: b, src3: c  }
        }
    }
    .rnd: RawRoundingMode = { .rn };
    ScalarType =            { .bf16x2 };
    //fma.rnd.oob.{relu}.type     d, a, b, c;

    // https://docs.nvidia.com/cuda/parallel-thread-execution/index.html#integer-arithmetic-instructions-sub
    // https://docs.nvidia.com/cuda/parallel-thread-execution/index.html#floating-point-instructions-sub
    // https://docs.nvidia.com/cuda/parallel-thread-execution/index.html#half-precision-floating-point-instructions-sub
    sub.type       d, a, b => {
        ast::Instruction::Sub {
            data: ast::ArithDetails::Integer(
                ArithInteger {
                    type_,
                    saturate: false
                }
            ),
            arguments: SubArgs { dst: d, src1: a, src2: b  }
        }
    }
    sub.sat.s32  d, a, b => {
        ast::Instruction::Sub {
            data: ast::ArithDetails::Integer(
                ArithInteger {
                    type_: s32,
                    saturate: true
                }
            ),
            arguments: SubArgs { dst: d, src1: a, src2: b  }
        }
    }
    .type: ScalarType = { .u16, .u32, .u64,
                          .s16, .s32, .s64 };
    ScalarType = { .s32 };

    sub{.rnd}{.ftz}{.sat}.f32  d, a, b => {
        ast::Instruction::Sub {
            data: ast::ArithDetails::Float(
                ast::ArithFloat {
                    type_: f32,
                    rounding: rnd.map(Into::into).unwrap_or(ast::RoundingMode::NearestEven),
                    flush_to_zero: Some(ftz),
                    saturate: sat,
                    is_fusable: rnd.is_none()
                }
            ),
            arguments: SubArgs { dst: d, src1: a, src2: b  }
        }
    }
    sub{.rnd}.f64              d, a, b => {
        ast::Instruction::Sub {
            data: ast::ArithDetails::Float(
                ast::ArithFloat {
                    type_: f64,
                    rounding: rnd.map(Into::into).unwrap_or(ast::RoundingMode::NearestEven),
                    flush_to_zero: None,
                    saturate: false,
                    is_fusable: rnd.is_none()
                }
            ),
            arguments: SubArgs { dst: d, src1: a, src2: b  }
        }
    }
    .rnd: RawRoundingMode = { .rn, .rz, .rm, .rp };
    ScalarType = { .f32, .f64 };

    sub{.rnd}{.ftz}{.sat}.f16   d, a, b => {
        ast::Instruction::Sub {
            data: ast::ArithDetails::Float(
                ast::ArithFloat {
                    type_: f16,
                    rounding: rnd.map(Into::into).unwrap_or(ast::RoundingMode::NearestEven),
                    flush_to_zero: Some(ftz),
                    saturate: sat,
                    is_fusable: rnd.is_none()
                }
            ),
            arguments: SubArgs { dst: d, src1: a, src2: b  }
        }
    }
    sub{.rnd}{.ftz}{.sat}.f16x2 d, a, b => {
        ast::Instruction::Sub {
            data: ast::ArithDetails::Float(
                ast::ArithFloat {
                    type_: f16x2,
                    rounding: rnd.map(Into::into).unwrap_or(ast::RoundingMode::NearestEven),
                    flush_to_zero: Some(ftz),
                    saturate: sat,
                    is_fusable: rnd.is_none()
                }
            ),
            arguments: SubArgs { dst: d, src1: a, src2: b  }
        }
    }
    sub{.rnd}.bf16   d, a, b => {
        ast::Instruction::Sub {
            data: ast::ArithDetails::Float(
                ast::ArithFloat {
                    type_: bf16,
                    rounding: rnd.map(Into::into).unwrap_or(ast::RoundingMode::NearestEven),
                    flush_to_zero: None,
                    saturate: false,
                    is_fusable: rnd.is_none()
                }
            ),
            arguments: SubArgs { dst: d, src1: a, src2: b  }
        }
    }
    sub{.rnd}.bf16x2 d, a, b => {
        ast::Instruction::Sub {
            data: ast::ArithDetails::Float(
                ast::ArithFloat {
                    type_: bf16x2,
                    rounding: rnd.map(Into::into).unwrap_or(ast::RoundingMode::NearestEven),
                    flush_to_zero: None,
                    saturate: false,
                    is_fusable: rnd.is_none()
                }
            ),
            arguments: SubArgs { dst: d, src1: a, src2: b  }
        }
    }
    .rnd: RawRoundingMode = { .rn };
    ScalarType = { .f16, .f16x2, .bf16, .bf16x2 };

    // https://docs.nvidia.com/cuda/parallel-thread-execution/index.html#integer-arithmetic-instructions-min
    // https://docs.nvidia.com/cuda/parallel-thread-execution/index.html#floating-point-instructions-min
    // https://docs.nvidia.com/cuda/parallel-thread-execution/index.html#half-precision-floating-point-instructions-min
    min.atype         d, a, b => {
        ast::Instruction::Min {
            data: if atype.kind() == ast::ScalarKind::Signed {
                ast::MinMaxDetails::Signed(atype)
            } else {
                ast::MinMaxDetails::Unsigned(atype)
            },
            arguments: MinArgs { dst: d, src1: a, src2: b  }
        }
    }
    //min{.relu}.btype  d, a, b => { todo!() }
    min.btype  d, a, b => {
        ast::Instruction::Min {
            data: ast::MinMaxDetails::Signed(btype),
            arguments: MinArgs { dst: d, src1: a, src2: b  }
        }
    }
    .atype: ScalarType = { .u16, .u32, .u64,
                           .u16x2, .s16, .s64 };
    .btype: ScalarType = { .s16x2, .s32 };

    //min{.ftz}{.NaN}{.xorsign.abs}.f32  d, a, b;
    min{.ftz}{.NaN}.f32   d, a, b => {
        ast::Instruction::Min {
            data: ast::MinMaxDetails::Float(
                MinMaxFloat {
                    flush_to_zero: Some(ftz),
                    nan,
                    type_: f32
                }
            ),
            arguments: MinArgs { dst: d, src1: a, src2: b  }
        }
    }
    min.f64         d, a, b => {
        ast::Instruction::Min {
            data: ast::MinMaxDetails::Float(
                MinMaxFloat {
                    flush_to_zero: None,
                    nan: false,
                    type_: f64
                }
            ),
            arguments: MinArgs { dst: d, src1: a, src2: b  }
        }
    }
    ScalarType = { .f32, .f64 };

    //min{.ftz}{.NaN}{.xorsign.abs}.f16      d, a, b;
    //min{.ftz}{.NaN}{.xorsign.abs}.f16x2    d, a, b;
    //min{.NaN}{.xorsign.abs}.bf16           d, a, b;
    //min{.NaN}{.xorsign.abs}.bf16x2         d, a, b;
    min{.ftz}{.NaN}.f16      d, a, b => {
        ast::Instruction::Min {
            data: ast::MinMaxDetails::Float(
                MinMaxFloat {
                    flush_to_zero: Some(ftz),
                    nan,
                    type_: f16
                }
            ),
            arguments: MinArgs { dst: d, src1: a, src2: b  }
        }
    }
    min{.ftz}{.NaN}.f16x2    d, a, b => {
        ast::Instruction::Min {
            data: ast::MinMaxDetails::Float(
                MinMaxFloat {
                    flush_to_zero: Some(ftz),
                    nan,
                    type_: f16x2
                }
            ),
            arguments: MinArgs { dst: d, src1: a, src2: b  }
        }
    }
    min{.NaN}.bf16           d, a, b => {
        ast::Instruction::Min {
            data: ast::MinMaxDetails::Float(
                MinMaxFloat {
                    flush_to_zero: None,
                    nan,
                    type_: bf16
                }
            ),
            arguments: MinArgs { dst: d, src1: a, src2: b  }
        }
    }
    min{.NaN}.bf16x2         d, a, b => {
        ast::Instruction::Min {
            data: ast::MinMaxDetails::Float(
                MinMaxFloat {
                    flush_to_zero: None,
                    nan,
                    type_: bf16x2
                }
            ),
            arguments: MinArgs { dst: d, src1: a, src2: b  }
        }
    }
    ScalarType = { .f16, .f16x2, .bf16, .bf16x2 };

    // https://docs.nvidia.com/cuda/parallel-thread-execution/index.html#integer-arithmetic-instructions-max
    // https://docs.nvidia.com/cuda/parallel-thread-execution/index.html#floating-point-instructions-max
    // https://docs.nvidia.com/cuda/parallel-thread-execution/index.html#half-precision-floating-point-instructions-max
    max.atype         d, a, b => {
        ast::Instruction::Max {
            data: if atype.kind() == ast::ScalarKind::Signed {
                ast::MinMaxDetails::Signed(atype)
            } else {
                ast::MinMaxDetails::Unsigned(atype)
            },
            arguments: MaxArgs { dst: d, src1: a, src2: b  }
        }
    }
    //max{.relu}.btype  d, a, b => { todo!() }
    max.btype  d, a, b => {
        ast::Instruction::Max {
            data: ast::MinMaxDetails::Signed(btype),
            arguments: MaxArgs { dst: d, src1: a, src2: b  }
        }
    }
    .atype: ScalarType = { .u16, .u32, .u64,
                           .u16x2, .s16, .s64 };
    .btype: ScalarType = { .s16x2, .s32 };

    //max{.ftz}{.NaN}{.xorsign.abs}.f32  d, a, b;
    max{.ftz}{.NaN}.f32   d, a, b => {
        ast::Instruction::Max {
            data: ast::MinMaxDetails::Float(
                MinMaxFloat {
                    flush_to_zero: Some(ftz),
                    nan,
                    type_: f32
                }
            ),
            arguments: MaxArgs { dst: d, src1: a, src2: b  }
        }
    }
    max.f64         d, a, b => {
        ast::Instruction::Max {
            data: ast::MinMaxDetails::Float(
                MinMaxFloat {
                    flush_to_zero: None,
                    nan: false,
                    type_: f64
                }
            ),
            arguments: MaxArgs { dst: d, src1: a, src2: b  }
        }
    }
    ScalarType = { .f32, .f64 };

    //max{.ftz}{.NaN}{.xorsign.abs}.f16      d, a, b;
    //max{.ftz}{.NaN}{.xorsign.abs}.f16x2    d, a, b;
    //max{.NaN}{.xorsign.abs}.bf16           d, a, b;
    //max{.NaN}{.xorsign.abs}.bf16x2         d, a, b;
    max{.ftz}{.NaN}.f16      d, a, b => {
        ast::Instruction::Max {
            data: ast::MinMaxDetails::Float(
                MinMaxFloat {
                    flush_to_zero: Some(ftz),
                    nan,
                    type_: f16
                }
            ),
            arguments: MaxArgs { dst: d, src1: a, src2: b  }
        }
    }
    max{.ftz}{.NaN}.f16x2    d, a, b => {
        ast::Instruction::Max {
            data: ast::MinMaxDetails::Float(
                MinMaxFloat {
                    flush_to_zero: Some(ftz),
                    nan,
                    type_: f16x2
                }
            ),
            arguments: MaxArgs { dst: d, src1: a, src2: b  }
        }
    }
    max{.NaN}.bf16           d, a, b => {
        ast::Instruction::Max {
            data: ast::MinMaxDetails::Float(
                MinMaxFloat {
                    flush_to_zero: None,
                    nan,
                    type_: bf16
                }
            ),
            arguments: MaxArgs { dst: d, src1: a, src2: b  }
        }
    }
    max{.NaN}.bf16x2         d, a, b => {
        ast::Instruction::Max {
            data: ast::MinMaxDetails::Float(
                MinMaxFloat {
                    flush_to_zero: None,
                    nan,
                    type_: bf16x2
                }
            ),
            arguments: MaxArgs { dst: d, src1: a, src2: b  }
        }
    }
    ScalarType = { .f16, .f16x2, .bf16, .bf16x2 };

    // https://docs.nvidia.com/cuda/parallel-thread-execution/index.html#floating-point-instructions-rcp
    // https://docs.nvidia.com/cuda/parallel-thread-execution/index.html#floating-point-instructions-rcp-approx-ftz-f64
    rcp.approx{.ftz}.type   d, a => {
        ast::Instruction::Rcp {
            data: ast::RcpData {
                kind: ast::RcpKind::Approx,
                flush_to_zero: Some(ftz),
                type_
            },
            arguments: RcpArgs { dst: d, src: a  }
        }
    }
    rcp.rnd{.ftz}.f32       d, a => {
        ast::Instruction::Rcp {
            data: ast::RcpData {
                kind: ast::RcpKind::Compliant(rnd.into()),
                flush_to_zero: Some(ftz),
                type_: f32
            },
            arguments: RcpArgs { dst: d, src: a  }
        }
    }
    rcp.rnd.f64             d, a => {
        ast::Instruction::Rcp {
            data: ast::RcpData {
                kind: ast::RcpKind::Compliant(rnd.into()),
                flush_to_zero: None,
                type_: f64
            },
            arguments: RcpArgs { dst: d, src: a  }
        }
    }
    .type: ScalarType =        { .f32, .f64 };
    .rnd: RawRoundingMode = { .rn, .rz, .rm, .rp };
    ScalarType =        { .f32, .f64 };

    // https://docs.nvidia.com/cuda/parallel-thread-execution/index.html#floating-point-instructions-sqrt
    sqrt.approx{.ftz}.f32  d, a => {
        ast::Instruction::Sqrt {
            data: ast::RcpData {
                kind: ast::RcpKind::Approx,
                flush_to_zero: Some(ftz),
                type_: f32
            },
            arguments: SqrtArgs { dst: d, src: a  }
        }
    }
    sqrt.rnd{.ftz}.f32     d, a => {
        ast::Instruction::Sqrt {
            data: ast::RcpData {
                kind: ast::RcpKind::Compliant(rnd.into()),
                flush_to_zero: Some(ftz),
                type_: f32
            },
            arguments: SqrtArgs { dst: d, src: a  }
        }
    }
    sqrt.rnd.f64           d, a => {
        ast::Instruction::Sqrt {
            data: ast::RcpData {
                kind: ast::RcpKind::Compliant(rnd.into()),
                flush_to_zero: None,
                type_: f64
            },
            arguments: SqrtArgs { dst: d, src: a  }
        }
    }
    .rnd: RawRoundingMode = { .rn, .rz, .rm, .rp };
    ScalarType =        { .f32, .f64 };

    // https://docs.nvidia.com/cuda/parallel-thread-execution/index.html#floating-point-instructions-rsqrt
    // https://docs.nvidia.com/cuda/parallel-thread-execution/index.html#floating-point-instructions-rsqrt-approx-ftz-f64
    rsqrt.approx{.ftz}.f32  d, a => {
        ast::Instruction::Rsqrt {
            data: ast::TypeFtz {
                flush_to_zero: Some(ftz),
                type_: f32
            },
            arguments: RsqrtArgs { dst: d, src: a  }
        }
    }
    rsqrt.approx.f64        d, a => {
        ast::Instruction::Rsqrt {
            data: ast::TypeFtz {
                flush_to_zero: Some(false),
                type_: f64
            },
            arguments: RsqrtArgs { dst: d, src: a  }
        }
    }
    rsqrt.approx.ftz.f64 d, a => {
        ast::Instruction::Rsqrt {
            data: ast::TypeFtz {
                flush_to_zero: Some(true),
                type_: f64
            },
            arguments: RsqrtArgs { dst: d, src: a  }
        }
    }
    ScalarType =        { .f32, .f64 };

    // https://docs.nvidia.com/cuda/parallel-thread-execution/index.html#comparison-and-selection-instructions-selp
    selp.type d, a, b, c => {
        ast::Instruction::Selp {
            data: type_,
            arguments: SelpArgs { dst: d, src1: a, src2: b, src3: c  }
        }
    }
    .type: ScalarType = { .b16, .b32, .b64,
                          .u16, .u32, .u64,
                          .s16, .s32, .s64,
                          .f32, .f64 };

    // https://docs.nvidia.com/cuda/parallel-thread-execution/index.html#parallel-synchronization-and-communication-instructions-bar
    barrier{.cta}.sync{.aligned}    a{, b} => {
        let _ = cta;
        ast::Instruction::Bar {
            data: ast::BarData {
                aligned,
            },
            arguments: BarArgs { src1: a, src2: b }
        }
    }
    //barrier{.cta}.arrive{.aligned}    a, b;
    //barrier{.cta}.red.popc{.aligned}.u32  d, a{, b}, {!}c;
    //barrier{.cta}.red.op{.aligned}.pred   p, a{, b}, {!}c;
    bar{.cta}.sync                  a{, b} => {
        let _ = cta;
        ast::Instruction::Bar {
            data: ast::BarData {
                aligned: true,
            },
            arguments: BarArgs { src1: a, src2: b }
        }
    }
    //bar{.cta}.arrive    a, b;
    //bar{.cta}.red.popc.u32  d, a{, b}, {!}c;
    bar{.cta}.red.op.pred   p, a{, b}, {!}c => {
        let _ = cta;
        let (negate_src3, c) = c;
        ast::Instruction::BarRed {
            data: ast::BarRedData {
                aligned: true,
                pred_reduction: op,
            },
            arguments: BarRedArgs {
                dst1: p,
                src_barrier: a,
                src_threadcount: b,
                src_predicate: c,
                src_negate_predicate: ParsedOperand::Imm(ImmediateValue::U64(negate_src3 as u64))
            }
        }
    }
    .op: Reduction = { .and, .or };

    bar.warp.sync membermask => {
        ast::Instruction::BarWarp {
            data: (),
            arguments: BarWarpArgs { src: membermask }
        }
    }

    // https://docs.nvidia.com/cuda/parallel-thread-execution/index.html#parallel-synchronization-and-communication-instructions-atom
    atom{.sem}{.scope}{.space}.op{.level::cache_hint}.type                                      d, [a], b{, cache_policy} => {
        if level_cache_hint || cache_policy.is_some() {
            state.errors.push(PtxError::Todo);
        }
        ast::Instruction::Atom {
            data: AtomDetails {
                semantics: sem.map(Into::into).unwrap_or(AtomSemantics::Relaxed),
                scope: scope.unwrap_or(MemScope::Gpu),
                space: space.unwrap_or(StateSpace::Generic),
                op: ast::AtomicOp::new(op, type_.kind()),
                type_: type_.into()
            },
            arguments: AtomArgs { dst: d, src1: a, src2: b }
        }
    }
    atom{.sem}{.scope}{.space}.cas.cas_type                                                     d, [a], b, c => {
        ast::Instruction::AtomCas {
            data: AtomCasDetails {
                semantics: sem.map(Into::into).unwrap_or(AtomSemantics::Relaxed),
                scope: scope.unwrap_or(MemScope::Gpu),
                space: space.unwrap_or(StateSpace::Generic),
                type_: cas_type
            },
            arguments: AtomCasArgs { dst: d, src1: a, src2: b, src3: c }
        }
    }
    atom{.sem}{.scope}{.space}.exch{.level::cache_hint}.b128                                    d, [a], b{, cache_policy} => {
        if level_cache_hint || cache_policy.is_some() {
            state.errors.push(PtxError::Todo);
        }
        ast::Instruction::Atom {
            data: AtomDetails {
                semantics: sem.map(Into::into).unwrap_or(AtomSemantics::Relaxed),
                scope: scope.unwrap_or(MemScope::Gpu),
                space: space.unwrap_or(StateSpace::Generic),
                op: ast::AtomicOp::new(exch, b128.kind()),
                type_: b128.into()
            },
            arguments: AtomArgs { dst: d, src1: a, src2: b }
        }
    }
    atom{.sem}{.scope}{.global}.float_op{.level::cache_hint}.vec_32_bit.f32                     d, [a], b{, cache_policy} => {
        if level_cache_hint || cache_policy.is_some() {
            state.errors.push(PtxError::Todo);
        }
        ast::Instruction::Atom {
            data: AtomDetails {
                semantics: sem.map(Into::into).unwrap_or(AtomSemantics::Relaxed),
                scope: scope.unwrap_or(MemScope::Gpu),
                space: global.unwrap_or(StateSpace::Generic),
                op: ast::AtomicOp::new(float_op, f32.kind()),
                type_: ast::Type::Vector(vec_32_bit.len().get(), f32)
            },
            arguments: AtomArgs { dst: d, src1: a, src2: b }
        }
    }
    atom{.sem}{.scope}{.global}.float_op.noftz{.level::cache_hint}{.vec_16_bit}.half_word_type  d, [a], b{, cache_policy} => {
        if level_cache_hint || cache_policy.is_some() {
            state.errors.push(PtxError::Todo);
        }
        ast::Instruction::Atom {
            data: AtomDetails {
                semantics: sem.map(Into::into).unwrap_or(AtomSemantics::Relaxed),
                scope: scope.unwrap_or(MemScope::Gpu),
                space: global.unwrap_or(StateSpace::Generic),
                op: ast::AtomicOp::new(float_op, half_word_type.kind()),
                type_: ast::Type::maybe_vector(vec_16_bit, half_word_type)
            },
            arguments: AtomArgs { dst: d, src1: a, src2: b }
        }
    }
    atom{.sem}{.scope}{.global}.float_op.noftz{.level::cache_hint}{.vec_32_bit}.packed_type     d, [a], b{, cache_policy} => {
        if level_cache_hint || cache_policy.is_some() {
            state.errors.push(PtxError::Todo);
        }
        ast::Instruction::Atom {
            data: AtomDetails {
                semantics: sem.map(Into::into).unwrap_or(AtomSemantics::Relaxed),
                scope: scope.unwrap_or(MemScope::Gpu),
                space: global.unwrap_or(StateSpace::Generic),
                op: ast::AtomicOp::new(float_op, packed_type.kind()),
                type_: ast::Type::maybe_vector(vec_32_bit, packed_type)
            },
            arguments: AtomArgs { dst: d, src1: a, src2: b }
        }
    }
    .space: StateSpace =            { .global, .shared{::cta, ::cluster} };
    .sem: AtomSemantics =           { .relaxed, .acquire, .release, .acq_rel };
    .scope: MemScope =              { .cta, .cluster, .gpu, .sys };
    .op: RawAtomicOp =              { .and, .or, .xor,
                                      .exch,
                                      .add, .inc, .dec,
                                      .min, .max };
    .level::cache_hint =            { .L2::cache_hint };
    .type: ScalarType =             { .b32, .b64, .u32, .u64, .s32, .s64, .f32, .f64 };
    .cas_type: ScalarType =         { .b32, .b64, .u32, .u64, .s32, .s64, .f32, .f64, .b16, .b128 };
    .half_word_type: ScalarType =   { .f16, .bf16 };
    .packed_type: ScalarType =      { .f16x2, .bf16x2 };
    .vec_16_bit: VectorPrefix =     { .v2, .v4, .v8 };
    .vec_32_bit:  VectorPrefix =    { .v2, .v4 };
    .float_op: RawAtomicOp =        { .add, .min, .max };
    ScalarType =                    { .b16, .b128, .f32 };
    StateSpace =                    { .global };
    RawAtomicOp =                   { .exch };

    // https://docs.nvidia.com/cuda/parallel-thread-execution/index.html#integer-arithmetic-instructions-div
    // https://docs.nvidia.com/cuda/parallel-thread-execution/index.html#floating-point-instructions-div
    div.type  d, a, b => {
        ast::Instruction::Div {
            data: if type_.kind() == ast::ScalarKind::Signed {
                ast::DivDetails::Signed(type_)
            } else {
                ast::DivDetails::Unsigned(type_)
            },
            arguments: DivArgs {
                dst: d,
                src1: a,
                src2: b,
            },
        }
    }
    .type: ScalarType = { .u16, .u32, .u64,
                          .s16, .s32, .s64 };

    div.approx{.ftz}.f32  d, a, b => {
        ast::Instruction::Div {
            data: ast::DivDetails::Float(ast::DivFloatDetails{
                type_: f32,
                flush_to_zero: Some(ftz),
                kind: ast::DivFloatKind::Approx
            }),
            arguments: DivArgs {
                dst: d,
                src1: a,
                src2: b,
            },
        }
    }
    div.full{.ftz}.f32    d, a, b => {
        ast::Instruction::Div {
            data: ast::DivDetails::Float(ast::DivFloatDetails{
                type_: f32,
                flush_to_zero: Some(ftz),
                kind: ast::DivFloatKind::ApproxFull
            }),
            arguments: DivArgs {
                dst: d,
                src1: a,
                src2: b,
            },
        }
    }
    div.rnd{.ftz}.f32     d, a, b => {
        ast::Instruction::Div {
            data: ast::DivDetails::Float(ast::DivFloatDetails{
                type_: f32,
                flush_to_zero: Some(ftz),
                kind: ast::DivFloatKind::Rounding(rnd.into())
            }),
            arguments: DivArgs {
                dst: d,
                src1: a,
                src2: b,
            },
        }
    }
    div.rnd.f64           d, a, b => {
        ast::Instruction::Div {
            data: ast::DivDetails::Float(ast::DivFloatDetails{
                type_: f64,
                flush_to_zero: None,
                kind: ast::DivFloatKind::Rounding(rnd.into())
            }),
            arguments: DivArgs {
                dst: d,
                src1: a,
                src2: b,
            },
        }
    }
    .rnd: RawRoundingMode = { .rn, .rz, .rm, .rp };
    ScalarType = { .f32, .f64 };

    // https://docs.nvidia.com/cuda/parallel-thread-execution/index.html#integer-arithmetic-instructions-neg
    // https://docs.nvidia.com/cuda/parallel-thread-execution/index.html#floating-point-instructions-neg
    // https://docs.nvidia.com/cuda/parallel-thread-execution/index.html#half-precision-floating-point-instructions-neg
    neg.type  d, a => {
        ast::Instruction::Neg {
            data: TypeFtz {
                type_,
                flush_to_zero: None
            },
            arguments: NegArgs { dst: d, src: a, },
        }
    }
    .type: ScalarType = { .s16, .s32, .s64 };

    neg{.ftz}.f32  d, a => {
        ast::Instruction::Neg {
            data: TypeFtz {
                type_: f32,
                flush_to_zero: Some(ftz)
            },
            arguments: NegArgs { dst: d, src: a, },
        }
    }
    neg.f64        d, a => {
        ast::Instruction::Neg {
            data: TypeFtz {
                type_: f64,
                flush_to_zero: None
            },
            arguments: NegArgs { dst: d, src: a, },
        }
    }
    neg{.ftz}.f16    d, a => {
        ast::Instruction::Neg {
            data: TypeFtz {
                type_: f16,
                flush_to_zero: Some(ftz)
            },
            arguments: NegArgs { dst: d, src: a, },
        }
    }
    neg{.ftz}.f16x2  d, a => {
        ast::Instruction::Neg {
            data: TypeFtz {
                type_: f16x2,
                flush_to_zero: Some(ftz)
            },
            arguments: NegArgs { dst: d, src: a, },
        }
    }
    neg.bf16         d, a => {
        ast::Instruction::Neg {
            data: TypeFtz {
                type_: bf16,
                flush_to_zero: None
            },
            arguments: NegArgs { dst: d, src: a, },
        }
    }
    neg.bf16x2       d, a => {
        ast::Instruction::Neg {
            data: TypeFtz {
                type_: bf16x2,
                flush_to_zero: None
            },
            arguments: NegArgs { dst: d, src: a, },
        }
    }
    ScalarType = { .f32, .f64, .f16, .f16x2, .bf16, .bf16x2 };

    // https://docs.nvidia.com/cuda/parallel-thread-execution/index.html#floating-point-instructions-sin
    // https://docs.nvidia.com/cuda/parallel-thread-execution/index.html#floating-point-instructions-cos
    // https://docs.nvidia.com/cuda/parallel-thread-execution/index.html#floating-point-instructions-lg2
    sin.approx{.ftz}.f32  d, a => {
        ast::Instruction::Sin {
            data: ast::FlushToZero {
                flush_to_zero: ftz
            },
            arguments: SinArgs { dst: d, src: a, },
        }
    }
    cos.approx{.ftz}.f32  d, a => {
        ast::Instruction::Cos {
            data: ast::FlushToZero {
                flush_to_zero: ftz
            },
            arguments: CosArgs { dst: d, src: a, },
        }
    }
    lg2.approx{.ftz}.f32  d, a => {
        ast::Instruction::Lg2 {
            data: ast::FlushToZero {
                flush_to_zero: ftz
            },
            arguments: Lg2Args { dst: d, src: a, },
        }
    }

    // https://docs.nvidia.com/cuda/parallel-thread-execution/index.html#floating-point-instructions-ex2
    // https://docs.nvidia.com/cuda/parallel-thread-execution/index.html#half-precision-floating-point-instructions-ex2
    ex2.approx{.ftz}.f32  d, a => {
        ast::Instruction::Ex2 {
            data: ast::TypeFtz {
                type_: f32,
                flush_to_zero: Some(ftz)
            },
            arguments: Ex2Args { dst: d, src: a, },
        }
    }
    ex2.approx.atype     d, a => {
        ast::Instruction::Ex2 {
            data: ast::TypeFtz {
                type_: atype,
                flush_to_zero: None
            },
            arguments: Ex2Args { dst: d, src: a, },
        }
    }
    ex2.approx.ftz.btype d, a => {
        ast::Instruction::Ex2 {
            data: ast::TypeFtz {
                type_: btype,
                flush_to_zero: Some(true)
            },
            arguments: Ex2Args { dst: d, src: a, },
        }
    }
    .atype: ScalarType = { .f16,  .f16x2 };
    .btype: ScalarType = { .bf16, .bf16x2 };
    ScalarType = { .f32 };

    // https://docs.nvidia.com/cuda/parallel-thread-execution/index.html#integer-arithmetic-instructions-clz
    clz.type  d, a => {
        ast::Instruction::Clz {
            data: type_,
            arguments: ClzArgs { dst: d, src: a, },
        }
    }
    .type: ScalarType = { .b32, .b64 };

    // https://docs.nvidia.com/cuda/parallel-thread-execution/index.html#integer-arithmetic-instructions-brev
    brev.type  d, a => {
        ast::Instruction::Brev {
            data: type_,
            arguments: BrevArgs { dst: d, src: a, },
        }
    }
    .type: ScalarType = { .b32, .b64 };

    // https://docs.nvidia.com/cuda/parallel-thread-execution/index.html#integer-arithmetic-instructions-popc
    popc.type  d, a => {
        ast::Instruction::Popc {
            data: type_,
            arguments: PopcArgs { dst: d, src: a, },
        }
    }
    .type: ScalarType = { .b32, .b64 };

    // https://docs.nvidia.com/cuda/parallel-thread-execution/index.html#logic-and-shift-instructions-xor
    xor.type d, a, b => {
        ast::Instruction::Xor {
            data: type_,
            arguments: XorArgs { dst: d, src1: a, src2: b, },
        }
    }
    .type: ScalarType = { .pred, .b16, .b32, .b64 };

    // https://docs.nvidia.com/cuda/parallel-thread-execution/index.html#integer-arithmetic-instructions-rem
    rem.type  d, a, b => {
        ast::Instruction::Rem {
            data: type_,
            arguments: RemArgs { dst: d, src1: a, src2: b, },
        }
    }
    .type: ScalarType = { .u16, .u32, .u64, .s16, .s32, .s64 };

    // https://docs.nvidia.com/cuda/parallel-thread-execution/index.html#integer-arithmetic-instructions-bfe
    bfe.type  d, a, b, c => {
        ast::Instruction::Bfe {
            data: type_,
            arguments: BfeArgs { dst: d, src1: a, src2: b, src3: c },
        }
    }
    .type: ScalarType = { .u32, .u64, .s32, .s64 };

    // https://docs.nvidia.com/cuda/parallel-thread-execution/index.html#integer-arithmetic-instructions-bfi
    bfi.type  f, a, b, c, d => {
        ast::Instruction::Bfi {
            data: type_,
            arguments: BfiArgs { dst: f, src1: a, src2: b, src3: c, src4: d },
        }
    }
    .type: ScalarType = { .b32, .b64 };

    // https://docs.nvidia.com/cuda/parallel-thread-execution/index.html#data-movement-and-conversion-instructions-prmt
    // prmt.b32{.mode}  d, a, b, c;
    // .mode = { .f4e, .b4e, .rc8, .ecl, .ecr, .rc16 };
    prmt.b32  d, a, b, c => {
        match c {
            ast::ParsedOperand::Imm(ImmediateValue::S64(control)) => ast::Instruction::Prmt {
                data: control as u16,
                arguments: PrmtArgs {
                    dst: d, src1: a, src2: b
                }
            },
            _ => ast::Instruction::PrmtSlow {
                arguments: PrmtSlowArgs {
                    dst: d, src1: a, src2: b, src3: c
                }
            }
        }
    }

    // https://docs.nvidia.com/cuda/parallel-thread-execution/index.html#parallel-synchronization-and-communication-instructions-activemask
    activemask.b32 d => {
        ast::Instruction::Activemask {
            arguments: ActivemaskArgs { dst: d }
        }
    }

    // https://docs.nvidia.com/cuda/parallel-thread-execution/index.html#parallel-synchronization-and-communication-instructions-membar
    // fence{.sem}.scope;
    // fence.op_restrict.release.cluster;
    // fence.proxy.proxykind;
    // fence.proxy.to_proxykind::from_proxykind.release.scope;
    // fence.proxy.to_proxykind::from_proxykind.acquire.scope  [addr], size;
    //membar.proxy.proxykind;
    //.sem       = { .sc, .acq_rel };
    //.scope     = { .cta, .cluster, .gpu, .sys };
    //.proxykind = { .alias, .async, async.global, .async.shared::{cta, cluster} };
    //.op_restrict = { .mbarrier_init };
    //.to_proxykind::from_proxykind = {.tensormap::generic};

    membar.level => {
        ast::Instruction::Membar { data: level }
    }
    membar.gl => {
        ast::Instruction::Membar { data: MemScope::Gpu }
    }
    .level: MemScope      = { .cta, .sys };

    // https://docs.nvidia.com/cuda/parallel-thread-execution/index.html#control-flow-instructions-ret
    ret{.uni} => {
        Instruction::Ret { data: RetData { uniform: uni } }
    }

    mul24.mode.type  d, a, b => {
        ast::Instruction::Mul24 {
            data: ast::Mul24Details {
                control: mode,
                type_
            },
            arguments: Mul24Args { dst: d, src1: a, src2: b }
        }
    }

    .mode: Mul24Control = { .hi, .lo };
    .type: ScalarType = { .u32, .s32 };

    // https://docs.nvidia.com/cuda/parallel-thread-execution/#data-movement-and-conversion-instructions-shfl-sync
    shfl.sync.mode.b32  d[|p], a, b, c, membermask => {
        Instruction::ShflSync  {
            data: ast::ShflSyncDetails { mode },
            arguments: ShflSyncArgs { dst: d, dst_pred: p, src: a, src_lane: b, src_opts: c, src_membermask: membermask }
        }
    }
    .mode: ShuffleMode = { .up, .down, .bfly, .idx };

    // https://docs.nvidia.com/cuda/parallel-thread-execution/#miscellaneous-instructions-nanosleep
    nanosleep.u32 t => {
        Instruction::Nanosleep {
            arguments: NanosleepArgs { src: t }
        }
    }

    // https://docs.nvidia.com/cuda/parallel-thread-execution/#floating-point-instructions-tanh
    // https://docs.nvidia.com/cuda/parallel-thread-execution/#half-precision-floating-point-instructions-tanh
    tanh.approx.type d, a => {
        Instruction::Tanh {
            data: type_,
            arguments: TanhArgs { dst: d, src: a }
        }
    }
    .type: ScalarType = { .f32, .f16, .f16x2, .bf16, .bf16x2 };

    // https://docs.nvidia.com/cuda/parallel-thread-execution/#data-movement-and-conversion-instructions-cp-async
    cp.async.cop.space.global{.level::cache_hint}{.level::prefetch_size}
                             [dst], [src], cp-size{, src-size}{, cache-policy} => {
        if level_cache_hint || cache_policy.is_some() || level_prefetch_size.is_some() {
            state.errors.push(PtxError::Todo);
        }

        let cp_size = cp_size
            .as_immediate()
            .and_then(|imm| imm.as_u64())
            .and_then(|n| CpAsyncCpSize::from_u64(n))
            .unwrap_or_else(|| {
                state.errors.push(PtxError::SyntaxError(format!("invalid cp.async cp-size {} in {:?}", cp_size, state.text)));
                CpAsyncCpSize::Bytes4
            });

        let src_size = src_size
            .and_then(|op| op.as_immediate())
            .and_then(|imm| imm.as_u64());

        Instruction::CpAsync {
            data: CpAsyncDetails {
                caching: cop.into(),
                space,
                cp_size,
                src_size,
            },
            arguments: CpAsyncArgs {
                src_to: dst,
                src_from: src,
            }
        }
    }
    // cp.async.ca.shared{::cta}.global{.level::cache_hint}{.level::prefetch_size}
    //                          [dst], [src], cp-size{, ignore-src}{, cache-policy} ;
    // cp.async.cg.shared{::cta}.global{.level::cache_hint}{.level::prefetch_size}
    //                          [dst], [src], 16{, ignore-src}{, cache-policy} ;

    .level::cache_hint = { .L2::cache_hint };
    .level::prefetch_size: PrefetchSize =  { .L2::64B, .L2::128B, .L2::256B };
    // TODO: how to handle this?
    // cp-size =                { 4, 8, 16 }
    .space: StateSpace = { .shared{::cta} };
    .cop: RawCpAsyncCacheOperator = { .ca, .cg };

    // https://docs.nvidia.com/cuda/parallel-thread-execution/#data-movement-and-conversion-instructions-cp-async-commit-group
    cp.async.commit_group => {
        Instruction::CpAsyncCommitGroup {}
    }

    // https://docs.nvidia.com/cuda/parallel-thread-execution/#data-movement-and-conversion-instructions-cp-async-wait-group
    cp.async.wait_group n => {
        Instruction::CpAsyncWaitGroup {
            arguments: CpAsyncWaitGroupArgs { src_group: n },
        }
    }
    cp.async.wait_all => {
        Instruction::CpAsyncWaitAll {}
    }

    // https://docs.nvidia.com/cuda/parallel-thread-execution/#logic-and-shift-instructions-shf
    shf.dir.mode.b32  d, a, b, c => {
        Instruction::Shf {
            data: ShfDetails { direction: dir, mode: mode },
            arguments: ShfArgs { dst: d, src_a: a, src_b: b, src_c: c }
        }
    }

    .dir: ShiftDirection = { .l, .r };
    .mode: FunnelShiftMode = { .clamp, .wrap };

    trap => {
        Instruction::Trap {}
    }

    // https://docs.nvidia.com/cuda/parallel-thread-execution/#integer-arithmetic-instructions-dp4a

    dp4a.atype.btype  d, a, b, c => {
        Instruction::Dp4a {
            data: Dp4aDetails {
                atype,
                btype
            },
            arguments: Dp4aArgs { dst: d, src1: a, src2: b, src3: c }
        }
    }

    .atype: ScalarType = { .u32, .s32 };
    .btype: ScalarType = { .u32, .s32 };

    // https://docs.nvidia.com/cuda/parallel-thread-execution/#parallel-synchronization-and-communication-instructions-vote-sync

    vote.sync.mode.pred  d, {!}a, membermask => {
        let (negate, a) = a;
        Instruction::Vote {
            data: VoteDetails {
                mode,
                negate
            },
            arguments: VoteArgs { dst: d, src1: a, src2: membermask }
        }
    }
    vote.sync.ballot.b32 d, {!}a, membermask => {
        let (negate, a) = a;
        Instruction::Vote {
            data: VoteDetails {
                mode: VoteMode::Ballot,
                negate
            },
            arguments: VoteArgs { dst: d, src1: a, src2: membermask }
        }
    }

    // .mode: VoteMode = { .all, .any, .uni };
    .mode: VoteMode = { .all, .any };

);

#[cfg(test)]
mod tests {
    use crate::first_optional;
    use crate::parse_module_checked;
    use crate::section;
    use crate::PtxError;

    use super::target;
    use super::PtxParserState;
    use super::Token;
    use logos::Logos;
    use logos::Span;
    use winnow::prelude::*;

    #[test]
    fn first_optional_present() {
        let text = "AB";
        let result = first_optional::<_, _, _, (), _, _>('A', 'B').parse(text);
        assert_eq!(result, Ok((Some('A'), 'B')));
    }

    #[test]
    fn first_optional_absent() {
        let text = "B";
        let result = first_optional::<_, _, _, (), _, _>('A', 'B').parse(text);
        assert_eq!(result, Ok((None, 'B')));
    }

    #[test]
    fn first_optional_repeated_absent() {
        let text = "A";
        let result = first_optional::<_, _, _, (), _, _>('A', 'A').parse(text);
        assert_eq!(result, Ok((None, 'A')));
    }

    #[test]
    fn first_optional_repeated_present() {
        let text = "AA";
        let result = first_optional::<_, _, _, (), _, _>('A', 'A').parse(text);
        assert_eq!(result, Ok((Some('A'), 'A')));
    }

    #[test]
    fn first_optional_sequence_absent() {
        let text = "AA";
        let result = ('A', first_optional::<_, _, _, (), _, _>('A', 'A')).parse(text);
        assert_eq!(result, Ok(('A', (None, 'A'))));
    }

    #[test]
    fn first_optional_sequence_present() {
        let text = "AAA";
        let result = ('A', first_optional::<_, _, _, (), _, _>('A', 'A')).parse(text);
        assert_eq!(result, Ok(('A', (Some('A'), 'A'))));
    }

    #[test]
    fn first_optional_no_match() {
        let text = "C";
        let result = first_optional::<_, _, _, (), _, _>('A', 'B').parse(text);
        assert!(result.is_err());
    }

    #[test]
    fn sm_11() {
        let text = ".target sm_11";
        let tokens = Token::lexer(text)
            .map(|t| t.map(|t| (t, Span::default())))
            .collect::<Result<Vec<_>, _>>()
            .unwrap();
        let mut errors = Vec::new();
        let stream = super::PtxParser {
            input: &tokens[..],
            state: PtxParserState::new(text, &mut errors),
        };
        assert_eq!(target.parse(stream).unwrap(), (11, None));
        assert_eq!(errors.len(), 0);
    }

    #[test]
    fn sm_90a() {
        let text = ".target sm_90a";
        let tokens = Token::lexer(text)
            .map(|t| t.map(|t| (t, Span::default())))
            .collect::<Result<Vec<_>, _>>()
            .unwrap();
        let mut errors = Vec::new();
        let stream = super::PtxParser {
            input: &tokens[..],
            state: PtxParserState::new(text, &mut errors),
        };
        assert_eq!(target.parse(stream).unwrap(), (90, Some('a')));
        assert_eq!(errors.len(), 0);
    }

    #[test]
    fn sm_90ab() {
        let text = ".target sm_90ab";
        let tokens = Token::lexer(text)
            .map(|t| t.map(|t| (t, Span::default())))
            .collect::<Result<Vec<_>, _>>()
            .unwrap();
        let mut errors = Vec::new();
        let stream = super::PtxParser {
            input: &tokens[..],
            state: PtxParserState::new(text, &mut errors),
        };
        assert!(target.parse(stream).is_err());
        assert_eq!(errors.len(), 0);
    }

    #[test]
    fn report_unknown_instruction() {
        let text = "
            .version 6.5
            .target sm_30
            .address_size 64

            .visible .entry add(
                .param .u64 input,
                .param .u64 output
            )
            {
                .reg .u64 	    in_addr;
                .reg .u64 	    out_addr;
                .reg .u64 	    temp;
                .reg .u64 	    temp2;

                ld.param.u64 	in_addr, [input];
                ld.param.u64 	out_addr, [output];

                ld.u64          temp, [in_addr];
                unknown_op1.asdf foobar;
                add.u64		    temp2, temp, 1;
                unknown_op2 temp2, temp;
                st.u64          [out_addr], temp2;
                ret;
            }";
        let errors = parse_module_checked(text).err().unwrap();
        assert_eq!(errors.len(), 2);
        assert!(matches!(
            errors[0],
            PtxError::UnrecognizedStatement("unknown_op1.asdf foobar;")
        ));
        assert!(matches!(
            errors[1],
            PtxError::UnrecognizedStatement("unknown_op2 temp2, temp;")
        ));
    }

    #[test]
    fn report_unknown_instruction_with_braces() {
        let text = "
            .version 6.5
            .target sm_60
            .address_size 64

            .visible .entry unrecognized_braces(
            )
            {
                mov.u32 foo, {} {};
                ret;
            }";
        let errors = parse_module_checked(text).err().unwrap();
        assert_eq!(
            errors,
            vec![PtxError::UnrecognizedStatement("mov.u32 foo, {} {};")]
        );
    }

    #[test]
    fn report_unknown_directive() {
        let text = "
            .version 6.5
            .target sm_30
            .address_size 64

            .broken_directive_fail; 34; {

            .visible .entry add(
                .param .u64 input,
                .param .u64 output
            )
            {
                .reg .u64 	    in_addr;
                .reg .u64 	    out_addr;
                .reg .u64 	    temp;
                .reg .u64 	    temp2;

                ld.param.u64 	in_addr, [input];
                ld.param.u64 	out_addr, [output];

                ld.u64          temp, [in_addr];
                add.u64		    temp2, temp, 1;
                st.u64          [out_addr], temp2;
                ret;
            }

            section foobar }";
        let errors = parse_module_checked(text).err().unwrap();
        assert_eq!(errors.len(), 2);
        assert!(matches!(
            errors[0],
            PtxError::UnrecognizedDirective(".broken_directive_fail; 34; {")
        ));
        assert!(matches!(
            errors[1],
            PtxError::UnrecognizedDirective("section foobar }")
        ));
    }

    #[test]
    fn report_unknown_type_in_directive() {
        let text = "
            .version 4.1
            .target sm_52
            .address_size 64
            .global .bad_type foo;
            .const .b32 bar;
";
        let errors = parse_module_checked(text).err().unwrap();
        assert_eq!(errors.len(), 1);
        assert!(matches!(
            errors[0],
            PtxError::UnrecognizedDirective(".global .bad_type foo;")
        ));
    }

    #[test]
    fn dwarf_line() {
        let text = "
        .section        .debug_abbrev
        {
.b8 1                                   // Abbreviation Code
.b8 17                                  // DW_TAG_compile_unit
.b8 1                                   // DW_CHILDREN_yes
.b8 37                                  // DW_AT_producer
.b8 8                                   // DW_FORM_string
.b8 19                                  // DW_AT_language
.b8 5                                   // DW_FORM_data2
.b8 3                                   // DW_AT_name
.b8 8                                   // DW_FORM_string
.b8 16                                  // DW_AT_stmt_list
.b8 6                                   // DW_FORM_data4
.b8 27                                  // DW_AT_comp_dir
.b8 8                                   // DW_FORM_string
.b8 0                                   // EOM(1)
.b8 0                                   // EOM(2)
.b8 2                                   // Abbreviation Code
.b8 46                                  // DW_TAG_subprogram
.b8 0                                   // DW_CHILDREN_no
.b8 3                                   // DW_AT_name
.b8 8                                   // DW_FORM_string
.b8 32                                  // DW_AT_inline
.b8 11                                  // DW_FORM_data1
.b8 0                                   // EOM(1)
.b8 0                                   // EOM(2)
.b8 3                                   // Abbreviation Code
.b8 46                                  // DW_TAG_subprogram
.b8 1                                   // DW_CHILDREN_yes
.b8 17                                  // DW_AT_low_pc
.b8 1                                   // DW_FORM_addr
.b8 18                                  // DW_AT_high_pc
.b8 1                                   // DW_FORM_addr
.b8 49                                  // DW_AT_abstract_origin
.b8 19                                  // DW_FORM_ref4
.b8 0                                   // EOM(1)
.b8 0                                   // EOM(2)
.b8 4                                   // Abbreviation Code
.b8 29                                  // DW_TAG_inlined_subroutine
.b8 0                                   // DW_CHILDREN_no
.b8 49                                  // DW_AT_abstract_origin
.b8 19                                  // DW_FORM_ref4
.b8 17                                  // DW_AT_low_pc
.b8 1                                   // DW_FORM_addr
.b8 18                                  // DW_AT_high_pc
.b8 1                                   // DW_FORM_addr
.b8 88                                  // DW_AT_call_file
.b8 11                                  // DW_FORM_data1
.b8 89                                  // DW_AT_call_line
.b8 11                                  // DW_FORM_data1
.b8 87                                  // DW_AT_call_column
.b8 11                                  // DW_FORM_data1
.b8 0                                   // EOM(1)
.b8 0                                   // EOM(2)
.b8 0                                   // EOM(3)
        }
";
        let tokens = Token::lexer(text)
            .map(|t| t.map(|t| (t, Span::default())))
            .collect::<Result<Vec<_>, _>>()
            .unwrap();
        let mut errors = Vec::new();
        let stream = super::PtxParser {
            input: &tokens[..],
            state: PtxParserState::new(text, &mut errors),
        };
        assert!(section.parse(stream).is_ok());
        assert_eq!(errors.len(), 0);
    }
}<|MERGE_RESOLUTION|>--- conflicted
+++ resolved
@@ -332,15 +332,6 @@
     .parse_next(stream)
 }
 
-<<<<<<< HEAD
-fn ident_or_immediate<'a, 'input>(
-    stream: &mut PtxParser<'a, 'input>,
-) -> PResult<ast::RegOrImmediate<&'input str>> {
-    alt((
-        ident.map(ast::RegOrImmediate::Reg),
-        immediate_value.map(ast::RegOrImmediate::Imm),
-    ))
-=======
 fn reg_or_immediate<'a, 'input>(
     stream: &mut PtxParser<'a, 'input>,
 ) -> PResult<ast::RegOrImmediate<&'input str>> {
@@ -351,7 +342,6 @@
             ident.map(|id| ast::RegOrImmediate::Reg(id)),
         )),
     )
->>>>>>> e7f10afb
     .parse_next(stream)
 }
 
