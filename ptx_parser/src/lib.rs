--- conflicted
+++ resolved
@@ -3540,7 +3540,13 @@
     }
     .mode: ShuffleMode = { .up, .down, .bfly, .idx };
 
-<<<<<<< HEAD
+    // https://docs.nvidia.com/cuda/parallel-thread-execution/#miscellaneous-instructions-nanosleep
+    nanosleep.u32 t => {
+        Instruction::Nanosleep {
+            arguments: NanosleepArgs { src: t }
+        }
+    }
+
     // https://docs.nvidia.com/cuda/parallel-thread-execution/#floating-point-instructions-tanh
     // https://docs.nvidia.com/cuda/parallel-thread-execution/#half-precision-floating-point-instructions-tanh
     tanh.approx.type d, a => {
@@ -3550,14 +3556,6 @@
         }
     }
     .type: ScalarType = { .f32, .f16, .f16x2, .bf16, .bf16x2 };
-=======
-    // https://docs.nvidia.com/cuda/parallel-thread-execution/#miscellaneous-instructions-nanosleep
-    nanosleep.u32 t => {
-        Instruction::Nanosleep {
-            arguments: NanosleepArgs { src: t }
-        }
-    }
->>>>>>> 119b635b
 );
 
 #[cfg(test)]
