use bpaf::{Args, Bpaf, Parser};
use cargo_metadata::{MetadataCommand, Package};
use serde::Deserialize;
use std::{env, ffi::OsString, path::PathBuf, process::Command};

#[derive(Debug, Clone, Bpaf)]
#[bpaf(options)]
enum Options {
    #[bpaf(command)]
    /// Compile ZLUDA (default command)
    Build(#[bpaf(external(build))] Build),
    #[bpaf(command)]
    /// Compile ZLUDA and build a package
    Zip(#[bpaf(external(build))] Build),
}

#[derive(Debug, Clone, Bpaf)]
struct Build {
    #[bpaf(any("CARGO", not_help), many)]
    /// Arguments to pass to cargo, e.g. `--release` for release build
    cargo_arguments: Vec<OsString>,
}

fn not_help(s: OsString) -> Option<OsString> {
    if s == "-h" || s == "--help" {
        None
    } else {
        Some(s)
    }
}

// We need to sniff out some args passed to cargo to understand how to create
// symlinks (should they go into `target/debug`, `target/release` or custom)
#[derive(Debug, Clone, Bpaf)]
struct Cargo {
    #[bpaf(switch, long, short)]
    release: Option<bool>,
    #[bpaf(long)]
    profile: Option<String>,
    #[bpaf(any("", Some), many)]
    _unused: Vec<OsString>,
}

struct Project {
    name: String,
    target_name: String,
    target_kind: ProjectTarget,
    meta: ZludaMetadata,
}

impl Project {
    fn try_new(p: Package) -> Option<Project> {
        let name = p.name;
<<<<<<< HEAD
=======
        let clib_name = p.targets.into_iter().find_map(|target| {
            if target.is_cdylib() || target.is_dylib() {
                Some(target.name)
            } else {
                None
            }
        });
>>>>>>> 9773d209
        serde_json::from_value::<Option<Metadata>>(p.metadata)
            .unwrap()
            .map(|m| {
                let (target_name, target_kind) = p
                    .targets
                    .into_iter()
                    .find_map(|target| {
                        if target.is_cdylib() {
                            Some((target.name, ProjectTarget::Cdylib))
                        } else if target.is_bin() {
                            Some((target.name, ProjectTarget::Bin))
                        } else {
                            None
                        }
                    })
                    .unwrap();
                Self {
                    name,
                    target_name,
                    target_kind,
                    meta: m.zluda,
                }
            })
    }

    #[cfg(unix)]
    fn prefix(&self) -> &'static str {
        match self.target_kind {
            ProjectTarget::Bin => "",
            ProjectTarget::Cdylib => "lib",
        }
    }

    #[cfg(not(unix))]
    fn prefix(&self) -> &'static str {
        ""
    }

    #[cfg(unix)]
    fn suffix(&self) -> &'static str {
        match self.target_kind {
            ProjectTarget::Bin => "",
            ProjectTarget::Cdylib => ".so",
        }
    }

    #[cfg(not(unix))]
    fn suffix(&self) -> &'static str {
        match self.target_kind {
            ProjectTarget::Bin => ".exe",
            ProjectTarget::Cdylib => ".dll",
        }
    }

    // Returns tuple:
    // * symlink file path (relative to the root of build dir)
    // * symlink absolute file path
    // * target actual file (relative to symlink file)
    #[cfg_attr(not(unix), allow(unused))]
    fn symlinks<'a>(
        &'a self,
        target_dir: &'a PathBuf,
        profile: &'a str,
        libname: &'a str,
    ) -> impl Iterator<Item = (&'a str, PathBuf, PathBuf)> + 'a {
        self.meta.linux_symlinks.iter().map(move |source| {
            let mut link = target_dir.clone();
            link.extend([profile, source]);
            let relative_link = PathBuf::from(source);
            let ancestors = relative_link.as_path().ancestors().count();
            let mut target = std::iter::repeat_with(|| "../").take(ancestors - 2).fold(
                PathBuf::new(),
                |mut buff, segment| {
                    buff.push(segment);
                    buff
                },
            );
            target.push(libname);
            (&**source, link, target)
        })
    }

    fn file_name(&self) -> String {
        let target_name = &self.target_name;
        let prefix = self.prefix();
        let suffix = self.suffix();
        format!("{prefix}{target_name}{suffix}")
    }
}

#[derive(Clone, Copy)]
enum ProjectTarget {
    Cdylib,
    Bin,
}

#[derive(Deserialize)]
struct Metadata {
    zluda: ZludaMetadata,
}

#[derive(Deserialize)]
#[serde(deny_unknown_fields)]
struct ZludaMetadata {
    #[serde(default)]
    windows_only: bool,
    #[serde(default)]
    debug_only: bool,
    #[cfg_attr(not(unix), allow(unused))]
    #[serde(default)]
    linux_symlinks: Vec<String>,
}

fn main() {
    let options = match options().run_inner(Args::current_args()) {
        Ok(b) => b,
        Err(err) => match build().to_options().run_inner(Args::current_args()) {
            Ok(b) => Options::Build(b),
            Err(_) => {
                err.print_message(100);
                std::process::exit(err.exit_code());
            }
        },
    };
    match options {
        Options::Build(b) => {
            compile(b);
        }
        Options::Zip(b) => zip(b),
    }
}

fn compile(b: Build) -> (PathBuf, String, Vec<Project>) {
    let profile = sniff_out_profile_name(&b.cargo_arguments);
    let meta = MetadataCommand::new().no_deps().exec().unwrap();
    let target_directory = meta.target_directory.into_std_path_buf();
    let projects = meta
        .packages
        .into_iter()
        .filter_map(Project::try_new)
        .filter(|project| {
            if project.meta.windows_only && cfg!(not(windows)) {
                return false;
            }
            if project.meta.debug_only && profile != "debug" {
                return false;
            }
            true
        })
        .collect::<Vec<_>>();
    let cargo = env::var("CARGO").unwrap_or_else(|_| "cargo".to_string());
    let mut command = Command::new(&cargo);
    command.arg("build");
    command.arg("--locked");
    for project in projects.iter() {
        command.arg("--package");
        command.arg(&project.name);
    }
    command.args(b.cargo_arguments);
    assert!(command.status().unwrap().success());
    os::make_symlinks(&target_directory, &*projects, &*profile);
    (target_directory, profile, projects)
}

fn sniff_out_profile_name(b: &[OsString]) -> String {
    let parsed_cargo_arguments = cargo().to_options().run_inner(b);
    match parsed_cargo_arguments {
        Ok(Cargo {
            release: Some(true),
            ..
        }) => "release".to_string(),
        Ok(Cargo {
            profile: Some(profile),
            ..
        }) => profile,
        _ => "debug".to_string(),
    }
}

fn zip(zip: Build) {
    let (target_dir, profile, projects) = compile(zip);
    os::zip(target_dir, profile, projects)
}

#[cfg(unix)]
mod os {
    use flate2::write::GzEncoder;
    use flate2::Compression;
    use std::{
        fs::{self, File},
        path::PathBuf,
    };
    use tar::Header;

    pub fn make_symlinks(
        target_directory: &std::path::PathBuf,
        projects: &[super::Project],
        profile: &str,
    ) {
        use std::os::unix::fs as unix_fs;
        for project in projects.iter() {
            let libname = project.file_name();
            for (_, full_path, target) in project.symlinks(target_directory, profile, &libname) {
                let mut dir = full_path.clone();
                assert!(dir.pop());
                fs::create_dir_all(dir).unwrap();
                fs::remove_file(&full_path).ok();
                unix_fs::symlink(&target, full_path).unwrap();
            }
        }
    }

    pub(crate) fn zip(target_dir: PathBuf, profile: String, projects: Vec<crate::Project>) {
        let tar_gz =
            File::create(format!("{}/{profile}/zluda.tar.gz", target_dir.display())).unwrap();
        let enc = GzEncoder::new(tar_gz, Compression::default());
        let mut tar = tar::Builder::new(enc);
        for project in projects.iter() {
            let file_name = project.file_name();
            let mut file =
                File::open(format!("{}/{profile}/{file_name}", target_dir.display())).unwrap();
            tar.append_file(format!("zluda/{file_name}"), &mut file)
                .unwrap();
            for (source, full_path, target) in project.symlinks(&target_dir, &profile, &file_name) {
                let mut header = Header::new_gnu();
                let meta = fs::symlink_metadata(&full_path).unwrap();
                header.set_metadata(&meta);
                tar.append_link(&mut header, format!("zluda/{source}"), target)
                    .unwrap();
            }
        }
        tar.finish().unwrap();
    }
}

#[cfg(not(unix))]
mod os {
    use std::{fs::File, io, path::PathBuf};
    use zip::{write::SimpleFileOptions, ZipWriter};

    pub fn make_symlinks(
        _target_directory: &std::path::PathBuf,
        _projects: &[super::Project],
        _profile: &str,
    ) {
    }

    pub(crate) fn zip(target_dir: PathBuf, profile: String, projects: Vec<crate::Project>) {
        let zip_file =
            File::create(format!("{}/{profile}/zluda.zip", target_dir.display())).unwrap();
        let mut zip = ZipWriter::new(zip_file);
        zip.add_directory("zluda", SimpleFileOptions::default())
            .unwrap();
        for project in projects.iter() {
            let file_name = project.file_name();
            let mut file =
                File::open(format!("{}/{profile}/{file_name}", target_dir.display())).unwrap();
            let file_options = file_options_from_time(&file).unwrap_or_default();
            zip.start_file(format!("zluda/{file_name}"), file_options)
                .unwrap();
            io::copy(&mut file, &mut zip).unwrap();
        }
        zip.finish().unwrap();
    }

    fn file_options_from_time(from: &File) -> io::Result<SimpleFileOptions> {
        let metadata = from.metadata()?;
        let modified = metadata.modified()?;
        let modified = time::OffsetDateTime::from(modified);
        Ok(SimpleFileOptions::default().last_modified_time(
            zip::DateTime::try_from(modified).map_err(|err| io::Error::other(err))?,
        ))
    }
}
<|MERGE_RESOLUTION|>--- conflicted
+++ resolved
@@ -1,337 +1,335 @@
-use bpaf::{Args, Bpaf, Parser};
-use cargo_metadata::{MetadataCommand, Package};
-use serde::Deserialize;
-use std::{env, ffi::OsString, path::PathBuf, process::Command};
-
-#[derive(Debug, Clone, Bpaf)]
-#[bpaf(options)]
-enum Options {
-    #[bpaf(command)]
-    /// Compile ZLUDA (default command)
-    Build(#[bpaf(external(build))] Build),
-    #[bpaf(command)]
-    /// Compile ZLUDA and build a package
-    Zip(#[bpaf(external(build))] Build),
-}
-
-#[derive(Debug, Clone, Bpaf)]
-struct Build {
-    #[bpaf(any("CARGO", not_help), many)]
-    /// Arguments to pass to cargo, e.g. `--release` for release build
-    cargo_arguments: Vec<OsString>,
-}
-
-fn not_help(s: OsString) -> Option<OsString> {
-    if s == "-h" || s == "--help" {
-        None
-    } else {
-        Some(s)
-    }
-}
-
-// We need to sniff out some args passed to cargo to understand how to create
-// symlinks (should they go into `target/debug`, `target/release` or custom)
-#[derive(Debug, Clone, Bpaf)]
-struct Cargo {
-    #[bpaf(switch, long, short)]
-    release: Option<bool>,
-    #[bpaf(long)]
-    profile: Option<String>,
-    #[bpaf(any("", Some), many)]
-    _unused: Vec<OsString>,
-}
-
-struct Project {
-    name: String,
-    target_name: String,
-    target_kind: ProjectTarget,
-    meta: ZludaMetadata,
-}
-
-impl Project {
-    fn try_new(p: Package) -> Option<Project> {
-        let name = p.name;
-<<<<<<< HEAD
-=======
-        let clib_name = p.targets.into_iter().find_map(|target| {
-            if target.is_cdylib() || target.is_dylib() {
-                Some(target.name)
-            } else {
-                None
-            }
-        });
->>>>>>> 9773d209
-        serde_json::from_value::<Option<Metadata>>(p.metadata)
-            .unwrap()
-            .map(|m| {
-                let (target_name, target_kind) = p
-                    .targets
-                    .into_iter()
-                    .find_map(|target| {
-                        if target.is_cdylib() {
-                            Some((target.name, ProjectTarget::Cdylib))
-                        } else if target.is_bin() {
-                            Some((target.name, ProjectTarget::Bin))
-                        } else {
-                            None
-                        }
-                    })
-                    .unwrap();
-                Self {
-                    name,
-                    target_name,
-                    target_kind,
-                    meta: m.zluda,
-                }
-            })
-    }
-
-    #[cfg(unix)]
-    fn prefix(&self) -> &'static str {
-        match self.target_kind {
-            ProjectTarget::Bin => "",
-            ProjectTarget::Cdylib => "lib",
-        }
-    }
-
-    #[cfg(not(unix))]
-    fn prefix(&self) -> &'static str {
-        ""
-    }
-
-    #[cfg(unix)]
-    fn suffix(&self) -> &'static str {
-        match self.target_kind {
-            ProjectTarget::Bin => "",
-            ProjectTarget::Cdylib => ".so",
-        }
-    }
-
-    #[cfg(not(unix))]
-    fn suffix(&self) -> &'static str {
-        match self.target_kind {
-            ProjectTarget::Bin => ".exe",
-            ProjectTarget::Cdylib => ".dll",
-        }
-    }
-
-    // Returns tuple:
-    // * symlink file path (relative to the root of build dir)
-    // * symlink absolute file path
-    // * target actual file (relative to symlink file)
-    #[cfg_attr(not(unix), allow(unused))]
-    fn symlinks<'a>(
-        &'a self,
-        target_dir: &'a PathBuf,
-        profile: &'a str,
-        libname: &'a str,
-    ) -> impl Iterator<Item = (&'a str, PathBuf, PathBuf)> + 'a {
-        self.meta.linux_symlinks.iter().map(move |source| {
-            let mut link = target_dir.clone();
-            link.extend([profile, source]);
-            let relative_link = PathBuf::from(source);
-            let ancestors = relative_link.as_path().ancestors().count();
-            let mut target = std::iter::repeat_with(|| "../").take(ancestors - 2).fold(
-                PathBuf::new(),
-                |mut buff, segment| {
-                    buff.push(segment);
-                    buff
-                },
-            );
-            target.push(libname);
-            (&**source, link, target)
-        })
-    }
-
-    fn file_name(&self) -> String {
-        let target_name = &self.target_name;
-        let prefix = self.prefix();
-        let suffix = self.suffix();
-        format!("{prefix}{target_name}{suffix}")
-    }
-}
-
-#[derive(Clone, Copy)]
-enum ProjectTarget {
-    Cdylib,
-    Bin,
-}
-
-#[derive(Deserialize)]
-struct Metadata {
-    zluda: ZludaMetadata,
-}
-
-#[derive(Deserialize)]
-#[serde(deny_unknown_fields)]
-struct ZludaMetadata {
-    #[serde(default)]
-    windows_only: bool,
-    #[serde(default)]
-    debug_only: bool,
-    #[cfg_attr(not(unix), allow(unused))]
-    #[serde(default)]
-    linux_symlinks: Vec<String>,
-}
-
-fn main() {
-    let options = match options().run_inner(Args::current_args()) {
-        Ok(b) => b,
-        Err(err) => match build().to_options().run_inner(Args::current_args()) {
-            Ok(b) => Options::Build(b),
-            Err(_) => {
-                err.print_message(100);
-                std::process::exit(err.exit_code());
-            }
-        },
-    };
-    match options {
-        Options::Build(b) => {
-            compile(b);
-        }
-        Options::Zip(b) => zip(b),
-    }
-}
-
-fn compile(b: Build) -> (PathBuf, String, Vec<Project>) {
-    let profile = sniff_out_profile_name(&b.cargo_arguments);
-    let meta = MetadataCommand::new().no_deps().exec().unwrap();
-    let target_directory = meta.target_directory.into_std_path_buf();
-    let projects = meta
-        .packages
-        .into_iter()
-        .filter_map(Project::try_new)
-        .filter(|project| {
-            if project.meta.windows_only && cfg!(not(windows)) {
-                return false;
-            }
-            if project.meta.debug_only && profile != "debug" {
-                return false;
-            }
-            true
-        })
-        .collect::<Vec<_>>();
-    let cargo = env::var("CARGO").unwrap_or_else(|_| "cargo".to_string());
-    let mut command = Command::new(&cargo);
-    command.arg("build");
-    command.arg("--locked");
-    for project in projects.iter() {
-        command.arg("--package");
-        command.arg(&project.name);
-    }
-    command.args(b.cargo_arguments);
-    assert!(command.status().unwrap().success());
-    os::make_symlinks(&target_directory, &*projects, &*profile);
-    (target_directory, profile, projects)
-}
-
-fn sniff_out_profile_name(b: &[OsString]) -> String {
-    let parsed_cargo_arguments = cargo().to_options().run_inner(b);
-    match parsed_cargo_arguments {
-        Ok(Cargo {
-            release: Some(true),
-            ..
-        }) => "release".to_string(),
-        Ok(Cargo {
-            profile: Some(profile),
-            ..
-        }) => profile,
-        _ => "debug".to_string(),
-    }
-}
-
-fn zip(zip: Build) {
-    let (target_dir, profile, projects) = compile(zip);
-    os::zip(target_dir, profile, projects)
-}
-
-#[cfg(unix)]
-mod os {
-    use flate2::write::GzEncoder;
-    use flate2::Compression;
-    use std::{
-        fs::{self, File},
-        path::PathBuf,
-    };
-    use tar::Header;
-
-    pub fn make_symlinks(
-        target_directory: &std::path::PathBuf,
-        projects: &[super::Project],
-        profile: &str,
-    ) {
-        use std::os::unix::fs as unix_fs;
-        for project in projects.iter() {
-            let libname = project.file_name();
-            for (_, full_path, target) in project.symlinks(target_directory, profile, &libname) {
-                let mut dir = full_path.clone();
-                assert!(dir.pop());
-                fs::create_dir_all(dir).unwrap();
-                fs::remove_file(&full_path).ok();
-                unix_fs::symlink(&target, full_path).unwrap();
-            }
-        }
-    }
-
-    pub(crate) fn zip(target_dir: PathBuf, profile: String, projects: Vec<crate::Project>) {
-        let tar_gz =
-            File::create(format!("{}/{profile}/zluda.tar.gz", target_dir.display())).unwrap();
-        let enc = GzEncoder::new(tar_gz, Compression::default());
-        let mut tar = tar::Builder::new(enc);
-        for project in projects.iter() {
-            let file_name = project.file_name();
-            let mut file =
-                File::open(format!("{}/{profile}/{file_name}", target_dir.display())).unwrap();
-            tar.append_file(format!("zluda/{file_name}"), &mut file)
-                .unwrap();
-            for (source, full_path, target) in project.symlinks(&target_dir, &profile, &file_name) {
-                let mut header = Header::new_gnu();
-                let meta = fs::symlink_metadata(&full_path).unwrap();
-                header.set_metadata(&meta);
-                tar.append_link(&mut header, format!("zluda/{source}"), target)
-                    .unwrap();
-            }
-        }
-        tar.finish().unwrap();
-    }
-}
-
-#[cfg(not(unix))]
-mod os {
-    use std::{fs::File, io, path::PathBuf};
-    use zip::{write::SimpleFileOptions, ZipWriter};
-
-    pub fn make_symlinks(
-        _target_directory: &std::path::PathBuf,
-        _projects: &[super::Project],
-        _profile: &str,
-    ) {
-    }
-
-    pub(crate) fn zip(target_dir: PathBuf, profile: String, projects: Vec<crate::Project>) {
-        let zip_file =
-            File::create(format!("{}/{profile}/zluda.zip", target_dir.display())).unwrap();
-        let mut zip = ZipWriter::new(zip_file);
-        zip.add_directory("zluda", SimpleFileOptions::default())
-            .unwrap();
-        for project in projects.iter() {
-            let file_name = project.file_name();
-            let mut file =
-                File::open(format!("{}/{profile}/{file_name}", target_dir.display())).unwrap();
-            let file_options = file_options_from_time(&file).unwrap_or_default();
-            zip.start_file(format!("zluda/{file_name}"), file_options)
-                .unwrap();
-            io::copy(&mut file, &mut zip).unwrap();
-        }
-        zip.finish().unwrap();
-    }
-
-    fn file_options_from_time(from: &File) -> io::Result<SimpleFileOptions> {
-        let metadata = from.metadata()?;
-        let modified = metadata.modified()?;
-        let modified = time::OffsetDateTime::from(modified);
-        Ok(SimpleFileOptions::default().last_modified_time(
-            zip::DateTime::try_from(modified).map_err(|err| io::Error::other(err))?,
-        ))
-    }
-}
+use bpaf::{Args, Bpaf, Parser};
+use cargo_metadata::{MetadataCommand, Package};
+use serde::Deserialize;
+use std::{env, ffi::OsString, path::PathBuf, process::Command};
+
+#[derive(Debug, Clone, Bpaf)]
+#[bpaf(options)]
+enum Options {
+    #[bpaf(command)]
+    /// Compile ZLUDA (default command)
+    Build(#[bpaf(external(build))] Build),
+    #[bpaf(command)]
+    /// Compile ZLUDA and build a package
+    Zip(#[bpaf(external(build))] Build),
+}
+
+#[derive(Debug, Clone, Bpaf)]
+struct Build {
+    #[bpaf(any("CARGO", not_help), many)]
+    /// Arguments to pass to cargo, e.g. `--release` for release build
+    cargo_arguments: Vec<OsString>,
+}
+
+fn not_help(s: OsString) -> Option<OsString> {
+    if s == "-h" || s == "--help" {
+        None
+    } else {
+        Some(s)
+    }
+}
+
+// We need to sniff out some args passed to cargo to understand how to create
+// symlinks (should they go into `target/debug`, `target/release` or custom)
+#[derive(Debug, Clone, Bpaf)]
+struct Cargo {
+    #[bpaf(switch, long, short)]
+    release: Option<bool>,
+    #[bpaf(long)]
+    profile: Option<String>,
+    #[bpaf(any("", Some), many)]
+    _unused: Vec<OsString>,
+}
+
+struct Project {
+    name: String,
+    target_name: String,
+    target_kind: ProjectTarget,
+    meta: ZludaMetadata,
+}
+
+impl Project {
+    fn try_new(p: Package) -> Option<Project> {
+        let name = p.name;
+        let clib_name = p.targets.into_iter().find_map(|target| {
+            if target.is_cdylib() || target.is_dylib() {
+                Some(target.name)
+            } else {
+                None
+            }
+        });
+        serde_json::from_value::<Option<Metadata>>(p.metadata)
+            .unwrap()
+            .map(|m| {
+                let (target_name, target_kind) = p
+                    .targets
+                    .into_iter()
+                    .find_map(|target| {
+                        if target.is_cdylib() {
+                            Some((target.name, ProjectTarget::Cdylib))
+                        } else if target.is_bin() {
+                            Some((target.name, ProjectTarget::Bin))
+                        } else {
+                            None
+                        }
+                    })
+                    .unwrap();
+                Self {
+                    name,
+                    clib_name,
+                    target_name,
+                    target_kind,
+                    meta: m.zluda,
+                }
+            })
+    }
+
+    #[cfg(unix)]
+    fn prefix(&self) -> &'static str {
+        match self.target_kind {
+            ProjectTarget::Bin => "",
+            ProjectTarget::Cdylib => "lib",
+        }
+    }
+
+    #[cfg(not(unix))]
+    fn prefix(&self) -> &'static str {
+        ""
+    }
+
+    #[cfg(unix)]
+    fn suffix(&self) -> &'static str {
+        match self.target_kind {
+            ProjectTarget::Bin => "",
+            ProjectTarget::Cdylib => ".so",
+        }
+    }
+
+    #[cfg(not(unix))]
+    fn suffix(&self) -> &'static str {
+        match self.target_kind {
+            ProjectTarget::Bin => ".exe",
+            ProjectTarget::Cdylib => ".dll",
+        }
+    }
+
+    // Returns tuple:
+    // * symlink file path (relative to the root of build dir)
+    // * symlink absolute file path
+    // * target actual file (relative to symlink file)
+    #[cfg_attr(not(unix), allow(unused))]
+    fn symlinks<'a>(
+        &'a self,
+        target_dir: &'a PathBuf,
+        profile: &'a str,
+        libname: &'a str,
+    ) -> impl Iterator<Item = (&'a str, PathBuf, PathBuf)> + 'a {
+        self.meta.linux_symlinks.iter().map(move |source| {
+            let mut link = target_dir.clone();
+            link.extend([profile, source]);
+            let relative_link = PathBuf::from(source);
+            let ancestors = relative_link.as_path().ancestors().count();
+            let mut target = std::iter::repeat_with(|| "../").take(ancestors - 2).fold(
+                PathBuf::new(),
+                |mut buff, segment| {
+                    buff.push(segment);
+                    buff
+                },
+            );
+            target.push(libname);
+            (&**source, link, target)
+        })
+    }
+
+    fn file_name(&self) -> String {
+        let target_name = &self.target_name;
+        let prefix = self.prefix();
+        let suffix = self.suffix();
+        format!("{prefix}{target_name}{suffix}")
+    }
+}
+
+#[derive(Clone, Copy)]
+enum ProjectTarget {
+    Cdylib,
+    Bin,
+}
+
+#[derive(Deserialize)]
+struct Metadata {
+    zluda: ZludaMetadata,
+}
+
+#[derive(Deserialize)]
+#[serde(deny_unknown_fields)]
+struct ZludaMetadata {
+    #[serde(default)]
+    windows_only: bool,
+    #[serde(default)]
+    debug_only: bool,
+    #[cfg_attr(not(unix), allow(unused))]
+    #[serde(default)]
+    linux_symlinks: Vec<String>,
+}
+
+fn main() {
+    let options = match options().run_inner(Args::current_args()) {
+        Ok(b) => b,
+        Err(err) => match build().to_options().run_inner(Args::current_args()) {
+            Ok(b) => Options::Build(b),
+            Err(_) => {
+                err.print_message(100);
+                std::process::exit(err.exit_code());
+            }
+        },
+    };
+    match options {
+        Options::Build(b) => {
+            compile(b);
+        }
+        Options::Zip(b) => zip(b),
+    }
+}
+
+fn compile(b: Build) -> (PathBuf, String, Vec<Project>) {
+    let profile = sniff_out_profile_name(&b.cargo_arguments);
+    let meta = MetadataCommand::new().no_deps().exec().unwrap();
+    let target_directory = meta.target_directory.into_std_path_buf();
+    let projects = meta
+        .packages
+        .into_iter()
+        .filter_map(Project::try_new)
+        .filter(|project| {
+            if project.meta.windows_only && cfg!(not(windows)) {
+                return false;
+            }
+            if project.meta.debug_only && profile != "debug" {
+                return false;
+            }
+            true
+        })
+        .collect::<Vec<_>>();
+    let cargo = env::var("CARGO").unwrap_or_else(|_| "cargo".to_string());
+    let mut command = Command::new(&cargo);
+    command.arg("build");
+    command.arg("--locked");
+    for project in projects.iter() {
+        command.arg("--package");
+        command.arg(&project.name);
+    }
+    command.args(b.cargo_arguments);
+    assert!(command.status().unwrap().success());
+    os::make_symlinks(&target_directory, &*projects, &*profile);
+    (target_directory, profile, projects)
+}
+
+fn sniff_out_profile_name(b: &[OsString]) -> String {
+    let parsed_cargo_arguments = cargo().to_options().run_inner(b);
+    match parsed_cargo_arguments {
+        Ok(Cargo {
+            release: Some(true),
+            ..
+        }) => "release".to_string(),
+        Ok(Cargo {
+            profile: Some(profile),
+            ..
+        }) => profile,
+        _ => "debug".to_string(),
+    }
+}
+
+fn zip(zip: Build) {
+    let (target_dir, profile, projects) = compile(zip);
+    os::zip(target_dir, profile, projects)
+}
+
+#[cfg(unix)]
+mod os {
+    use flate2::write::GzEncoder;
+    use flate2::Compression;
+    use std::{
+        fs::{self, File},
+        path::PathBuf,
+    };
+    use tar::Header;
+
+    pub fn make_symlinks(
+        target_directory: &std::path::PathBuf,
+        projects: &[super::Project],
+        profile: &str,
+    ) {
+        use std::os::unix::fs as unix_fs;
+        for project in projects.iter() {
+            let libname = project.file_name();
+            for (_, full_path, target) in project.symlinks(target_directory, profile, &libname) {
+                let mut dir = full_path.clone();
+                assert!(dir.pop());
+                fs::create_dir_all(dir).unwrap();
+                fs::remove_file(&full_path).ok();
+                unix_fs::symlink(&target, full_path).unwrap();
+            }
+        }
+    }
+
+    pub(crate) fn zip(target_dir: PathBuf, profile: String, projects: Vec<crate::Project>) {
+        let tar_gz =
+            File::create(format!("{}/{profile}/zluda.tar.gz", target_dir.display())).unwrap();
+        let enc = GzEncoder::new(tar_gz, Compression::default());
+        let mut tar = tar::Builder::new(enc);
+        for project in projects.iter() {
+            let file_name = project.file_name();
+            let mut file =
+                File::open(format!("{}/{profile}/{file_name}", target_dir.display())).unwrap();
+            tar.append_file(format!("zluda/{file_name}"), &mut file)
+                .unwrap();
+            for (source, full_path, target) in project.symlinks(&target_dir, &profile, &file_name) {
+                let mut header = Header::new_gnu();
+                let meta = fs::symlink_metadata(&full_path).unwrap();
+                header.set_metadata(&meta);
+                tar.append_link(&mut header, format!("zluda/{source}"), target)
+                    .unwrap();
+            }
+        }
+        tar.finish().unwrap();
+    }
+}
+
+#[cfg(not(unix))]
+mod os {
+    use std::{fs::File, io, path::PathBuf};
+    use zip::{write::SimpleFileOptions, ZipWriter};
+
+    pub fn make_symlinks(
+        _target_directory: &std::path::PathBuf,
+        _projects: &[super::Project],
+        _profile: &str,
+    ) {
+    }
+
+    pub(crate) fn zip(target_dir: PathBuf, profile: String, projects: Vec<crate::Project>) {
+        let zip_file =
+            File::create(format!("{}/{profile}/zluda.zip", target_dir.display())).unwrap();
+        let mut zip = ZipWriter::new(zip_file);
+        zip.add_directory("zluda", SimpleFileOptions::default())
+            .unwrap();
+        for project in projects.iter() {
+            let file_name = project.file_name();
+            let mut file =
+                File::open(format!("{}/{profile}/{file_name}", target_dir.display())).unwrap();
+            let file_options = file_options_from_time(&file).unwrap_or_default();
+            zip.start_file(format!("zluda/{file_name}"), file_options)
+                .unwrap();
+            io::copy(&mut file, &mut zip).unwrap();
+        }
+        zip.finish().unwrap();
+    }
+
+    fn file_options_from_time(from: &File) -> io::Result<SimpleFileOptions> {
+        let metadata = from.metadata()?;
+        let modified = metadata.modified()?;
+        let modified = time::OffsetDateTime::from(modified);
+        Ok(SimpleFileOptions::default().last_modified_time(
+            zip::DateTime::try_from(modified).map_err(|err| io::Error::other(err))?,
+        ))
+    }
+}