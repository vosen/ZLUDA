use cuda_base::cuda_function_declarations;

use crate::r#impl::{FromCuda, IntoCuda};

macro_rules! unimplemented_cuda_fn {
    ($($abi:literal fn $fn_name:ident( $($arg_id:ident : $arg_type:ty),* ) -> $ret_type:path);*) => {
        $(
            #[cfg_attr(not(test), no_mangle)]
            pub unsafe extern $abi fn $fn_name ( $( $arg_id : $arg_type),* ) -> $ret_type {
                crate::r#impl::unimplemented()
            }
        )*
    };
}

macro_rules! implemented_cuda_fn {
    ($($abi:literal fn $fn_name:ident( $($arg_id:ident : $arg_type:ty),* ) -> $ret_type:path);*) => {
        $(
            #[cfg_attr(not(test), no_mangle)]
            pub unsafe extern $abi fn $fn_name ( $( $arg_id : $arg_type),* ) -> $ret_type {
                definitions::$fn_name($(FromCuda::from_cuda($arg_id)),*).into_cuda()
            }
        )*
    };
}

cuda_function_declarations!(
    cuda_types,
    unimplemented_cuda_fn,
    implemented_cuda_fn,
    [
        cuGetErrorString,
        cuInit,
        cuGetProcAddress,
        cuGetProcAddress_v2,
        cuGetExportTable,
        cuDriverGetVersion,
        cuDeviceCanAccessPeer,
        cuDeviceGet,
        cuDeviceGetCount,
        cuDeviceGetMemPool,
        cuDeviceGetName,
        cuDeviceGetUuid,
        cuDeviceGetUuid_v2,
        cuDeviceGetLuid,
        cuDeviceTotalMem,
        cuDeviceTotalMem_v2,
        cuDeviceGetAttribute,
        cuDeviceGetProperties,
        cuDeviceComputeCapability,
        cuDevicePrimaryCtxRetain,
        cuDevicePrimaryCtxRelease,
        cuDevicePrimaryCtxRelease_v2,
        cuDevicePrimaryCtxReset,
        cuDevicePrimaryCtxReset_v2,
        cuDevicePrimaryCtxSetFlags,
        cuDevicePrimaryCtxSetFlags_v2,
        cuDevicePrimaryCtxGetState,
        cuCtxCreate,
        cuCtxCreate_v2,
        cuCtxDestroy,
        cuCtxDestroy_v2,
        cuCtxPushCurrent,
        cuCtxPushCurrent_v2,
        cuCtxPopCurrent,
        cuCtxPopCurrent_v2,
        cuCtxSetCurrent,
        cuCtxGetCurrent,
        cuCtxGetDevice,
        cuCtxGetLimit,
        cuCtxSetLimit,
        cuCtxSetFlags,
        cuCtxGetStreamPriorityRange,
        cuCtxSynchronize,
        cuCtxSetCacheConfig,
        cuCtxGetApiVersion,
        cuFuncSetCacheConfig,
        cuLibraryLoadData,
        cuLibraryGetModule,
        cuLibraryUnload,
        cuModuleLoad,
        cuModuleLoadData,
        cuModuleLoadDataEx,
        cuModuleUnload,
        cuModuleGetFunction,
        cuModuleGetGlobal_v2,
        cuModuleGetLoadingMode,
        cuModuleGetSurfRef,
        cuModuleGetTexRef,
        cuMemGetInfo_v2,
        cuMemAlloc_v2,
        cuMemAllocManaged,
        cuMemAllocPitch_v2,
        cuMemFree_v2,
        cuMemFreeAsync,
        cuMemFreeHost,
        cuMemHostAlloc,
        cuMemHostRegister,
        cuMemHostRegister_v2,
        cuMemHostUnregister,
        cuMemGetAddressRange_v2,
        cuMemPoolSetAttribute,
        cuMemPrefetchAsync,
        cuDeviceGetPCIBusId,
        cuMemcpy,
        cuMemcpy_ptds,
        cuMemcpyAsync,
        cuMemcpyAsync_ptsz,
        cuMemcpyHtoD_v2,
        cuMemcpyHtoD_v2_ptds,
        cuMemcpyDtoH_v2,
        cuMemcpyDtoH_v2_ptds,
        cuMemcpyDtoD_v2,
        cuMemcpyDtoDAsync_v2,
        cuMemcpyDtoDAsync_v2_ptsz,
        cuMemcpyHtoDAsync_v2,
        cuMemcpyHtoDAsync_v2_ptsz,
        cuMemcpyDtoHAsync_v2,
        cuMemcpyDtoHAsync_v2_ptsz,
        cuMemcpy2D_v2,
        cuMemcpy2DAsync_v2,
        cuMemcpy2DUnaligned_v2,
        cuMemcpy3D_v2,
        cuMemcpy3DAsync_v2,
        cuMemsetD8_v2,
        cuMemsetD8_v2_ptds,
        cuMemsetD8Async,
        cuMemsetD8Async_ptsz,
        cuMemsetD16_v2,
        cuMemsetD32Async,
        cuMemsetD32_v2,
        cuMemsetD32_v2_ptds,
        cuMemsetD2D8_v2,
        cuOccupancyMaxPotentialBlockSize,
        cuArrayCreate_v2,
        cuArrayDestroy,
        cuArray3DCreate_v2,
        cuArray3DGetDescriptor_v2,
        cuPointerGetAttribute,
        cuPointerGetAttributes,
        cuStreamCreate,
        cuStreamCreateWithPriority,
        cuStreamGetCaptureInfo,
        cuStreamGetCtx,
        cuStreamGetCtx_ptsz,
        cuStreamGetFlags,
        cuStreamIsCapturing,
        cuStreamQuery,
        cuStreamSynchronize,
        cuStreamSynchronize_ptsz,
        cuStreamDestroy,
        cuStreamDestroy_v2,
        cuStreamWaitEvent,
        cuStreamWaitEvent_ptsz,
        cuFuncGetAttribute,
        cuFuncSetAttribute,
        cuLaunchHostFunc,
        cuLaunchKernel,
        cuLaunchKernel_ptsz,
        cuMemHostGetDevicePointer_v2,
        cuOccupancyMaxActiveBlocksPerMultiprocessorWithFlags,
        cuSurfObjectCreate,
        cuSurfObjectDestroy,
        cuTexObjectCreate,
        cuTexObjectDestroy,
        cuTexRefGetAddress_v2,
        cuTexRefGetAddressMode,
        cuTexRefGetFilterMode,
        cuTexRefGetFlags,
        cuTexRefGetMipmapFilterMode,
        cuTexRefGetMipmapLevelBias,
        cuTexRefGetMipmapLevelClamp,
        cuTexRefGetMaxAnisotropy,
        cuTexRefSetAddress2D_v3,
        cuTexRefSetAddressMode,
        cuTexRefSetAddress_v2,
        cuTexRefSetArray,
        cuTexRefSetFilterMode,
        cuTexRefSetFlags,
        cuTexRefSetFormat,
        cuTexRefGetFormat,
        cuTexRefSetMaxAnisotropy,
        cuTexRefSetMipmapFilterMode,
        cuTexRefSetMipmapLevelBias,
        cuTexRefSetMipmapLevelClamp,
        cuSurfRefSetArray,
        cuCtxDetach,
        cuFuncSetBlockShape,
        cuEventCreate,
        cuEventDestroy,
        cuEventDestroy_v2,
        cuEventQuery,
        cuEventElapsedTime,
        cuEventRecord,
        cuEventRecord_ptsz,
        cuEventSynchronize,
        cuGraphAddDependencies,
        cuGraphAddEmptyNode,
        cuGraphAddKernelNode,
        cuGraphCreate,
        cuGraphDestroy,
        cuGraphExecDestroy,
        cuGraphInstantiate,
        cuGraphInstantiate_v2,
        cuGraphLaunch,
        cuGraphicsSubResourceGetMappedArray,
        cuGraphicsGLRegisterBuffer,
        cuGraphicsGLRegisterImage,
        cuGraphicsMapResources,
        cuGraphicsResourceGetMappedPointer_v2,
        cuGraphicsUnmapResources,
        cuGraphicsUnregisterResource,
        cuLinkAddData_v2,
        cuLinkComplete,
        cuLinkDestroy,
        cuLinkCreate_v2,
        cuMipmappedArrayCreate,
        cuMipmappedArrayDestroy,
        cuMipmappedArrayGetLevel
    ]
);

mod definitions {
    use std::ptr;

    use cuda_types::*;
    use hip_runtime_sys::*;

    use crate::hip_call_cuda;
    use crate::r#impl;
    use crate::r#impl::array;
    use crate::r#impl::context;
    use crate::r#impl::dark_api;
    use crate::r#impl::device;
    use crate::r#impl::function;
    use crate::r#impl::gl;
    use crate::r#impl::graph;
    use crate::r#impl::hipfix;
    use crate::r#impl::library;
    use crate::r#impl::link;
    use crate::r#impl::memcpy2d_from_cuda;
    use crate::r#impl::memory;
    use crate::r#impl::module;
    use crate::r#impl::pointer;
    use crate::r#impl::stream;
    use crate::r#impl::surface;
    use crate::r#impl::surfref;
    use crate::r#impl::texobj;
    use crate::r#impl::texref;

    pub(crate) unsafe fn cuGetErrorString(
        error: hipError_t,
        pStr: *mut *const ::std::os::raw::c_char,
    ) -> CUresult {
        *pStr = hipGetErrorString(error);
        CUresult::CUDA_SUCCESS
    }

    pub(crate) unsafe fn cuInit(Flags: ::std::os::raw::c_uint) -> Result<(), CUresult> {
        r#impl::init(Flags)
    }

    pub(crate) unsafe fn cuGetProcAddress(
        symbol: *const ::std::os::raw::c_char,
        pfn: *mut *mut ::std::os::raw::c_void,
        cudaVersion: ::std::os::raw::c_int,
        flags: cuuint64_t,
    ) -> CUresult {
        cuGetProcAddress_v2(symbol, pfn, cudaVersion, flags, ptr::null_mut())
    }

    pub(crate) fn cuGetProcAddress_v2(
        symbol: *const ::std::os::raw::c_char,
        pfn: *mut *mut ::std::os::raw::c_void,
        cudaVersion: ::std::os::raw::c_int,
        flags: cuuint64_t,
        symbolStatus: *mut CUdriverProcAddressQueryResult,
    ) -> CUresult {
        unsafe { r#impl::get_proc_address_v2(symbol, pfn, cudaVersion, flags, symbolStatus) }
    }

    pub(crate) unsafe fn cuGetExportTable(
        ppExportTable: *mut *const ::std::os::raw::c_void,
        pExportTableId: *const CUuuid,
    ) -> CUresult {
        dark_api::get_table(ppExportTable, pExportTableId)
    }

    pub(crate) unsafe fn cuDriverGetVersion(driverVersion: *mut ::std::os::raw::c_int) -> CUresult {
        *driverVersion = crate::DRIVER_VERSION;
        CUresult::CUDA_SUCCESS
    }

    pub(crate) unsafe fn cuDeviceCanAccessPeer(
        canAccessPeer: *mut ::std::os::raw::c_int,
        dev: hipDevice_t,
        peerDev: hipDevice_t,
    ) -> hipError_t {
        hipDeviceCanAccessPeer(canAccessPeer, dev, peerDev)
    }

    pub(crate) unsafe fn cuDeviceGet(
        device: *mut hipDevice_t,
        ordinal: ::std::os::raw::c_int,
    ) -> hipError_t {
        hipDeviceGet(device as _, ordinal)
    }

    pub(crate) unsafe fn cuDeviceGetCount(count: *mut ::std::os::raw::c_int) -> hipError_t {
        hipGetDeviceCount(count)
    }

    pub(crate) unsafe fn cuDeviceGetMemPool(
        pool: *mut hipMemPool_t,
        dev: hipDevice_t,
    ) -> hipError_t {
        hipDeviceGetMemPool(pool, dev)
    }

    pub(crate) unsafe fn cuDeviceGetName(
        name: *mut ::std::os::raw::c_char,
        len: ::std::os::raw::c_int,
        dev: hipDevice_t,
    ) -> hipError_t {
        device::get_name(name, len, dev)
    }

    pub(crate) unsafe fn cuDeviceGetUuid(uuid: *mut CUuuid, dev: hipDevice_t) -> CUresult {
        device::get_uuid(uuid, dev)
    }

    pub(crate) unsafe fn cuDeviceGetUuid_v2(uuid: *mut CUuuid, dev: hipDevice_t) -> CUresult {
        device::get_uuid(uuid, dev)
    }

    pub(crate) unsafe fn cuDeviceGetLuid(
        luid: *mut ::std::os::raw::c_char,
        deviceNodeMask: *mut ::std::os::raw::c_uint,
        dev: hipDevice_t,
    ) -> CUresult {
        device::get_luid(luid, deviceNodeMask, dev)
    }

    pub(crate) unsafe fn cuDeviceTotalMem(
        bytes: *mut u32,
        dev: hipDevice_t,
    ) -> Result<(), hipError_t> {
        device::total_mem(bytes, dev)
    }

    pub(crate) unsafe fn cuDeviceTotalMem_v2(bytes: *mut usize, dev: hipDevice_t) -> hipError_t {
        hipDeviceTotalMem(bytes, dev)
    }

    pub(crate) unsafe fn cuDeviceGetAttribute(
        pi: *mut ::std::os::raw::c_int,
        attrib: CUdevice_attribute,
        dev: hipDevice_t,
    ) -> Result<(), CUresult> {
        device::get_attribute(pi, attrib, dev)
    }

    pub(crate) unsafe fn cuDeviceGetProperties(
        prop: *mut CUdevprop,
        dev: hipDevice_t,
    ) -> Result<(), CUresult> {
        device::get_properties(prop, dev)
    }

    pub(crate) unsafe fn cuDeviceComputeCapability(
        major: *mut ::std::os::raw::c_int,
        minor: *mut ::std::os::raw::c_int,
        dev: hipDevice_t,
    ) {
        device::compute_capability(major, minor, dev)
    }

    pub(crate) unsafe fn cuDevicePrimaryCtxRetain(
        pctx: *mut *mut context::Context,
        dev: hipDevice_t,
    ) -> Result<(), CUresult> {
        device::primary_ctx_retain(pctx, dev)
    }

    pub(crate) unsafe fn cuDevicePrimaryCtxRelease(dev: hipDevice_t) -> Result<(), CUresult> {
        device::primary_ctx_release(dev)
    }

    pub(crate) unsafe fn cuDevicePrimaryCtxRelease_v2(dev: hipDevice_t) -> Result<(), CUresult> {
        device::primary_ctx_release(dev)
    }

    pub(crate) unsafe fn cuDevicePrimaryCtxReset(dev: hipDevice_t) -> Result<(), CUresult> {
        device::primary_ctx_reset(dev)
    }

    pub(crate) unsafe fn cuDevicePrimaryCtxReset_v2(dev: hipDevice_t) -> Result<(), CUresult> {
        device::primary_ctx_reset(dev)
    }

    pub(crate) unsafe fn cuDevicePrimaryCtxSetFlags(
        dev: hipDevice_t,
        flags: ::std::os::raw::c_uint,
    ) -> Result<(), CUresult> {
        device::primary_ctx_set_flags(dev, flags)
    }

    pub(crate) unsafe fn cuDevicePrimaryCtxSetFlags_v2(
        dev: hipDevice_t,
        flags: ::std::os::raw::c_uint,
    ) -> Result<(), CUresult> {
        device::primary_ctx_set_flags(dev, flags)
    }

    pub(crate) unsafe fn cuDevicePrimaryCtxGetState(
        dev: hipDevice_t,
        flags: *mut ::std::os::raw::c_uint,
        active: *mut ::std::os::raw::c_int,
    ) -> Result<(), CUresult> {
        device::primary_ctx_get_state(dev, flags, active)
    }

    pub(crate) unsafe fn cuCtxCreate(
        pctx: *mut *mut context::Context,
        flags: ::std::os::raw::c_uint,
        dev: hipDevice_t,
    ) -> Result<(), CUresult> {
        context::create(pctx, flags, dev)
    }

    pub(crate) unsafe fn cuCtxCreate_v2(
        pctx: *mut *mut context::Context,
        flags: ::std::os::raw::c_uint,
        dev: hipDevice_t,
    ) -> Result<(), CUresult> {
        context::create(pctx, flags, dev)
    }

    pub(crate) unsafe fn cuCtxDestroy(ctx: *mut context::Context) -> Result<(), CUresult> {
        context::destroy(ctx)
    }

    pub(crate) unsafe fn cuCtxDestroy_v2(ctx: *mut context::Context) -> Result<(), CUresult> {
        context::destroy(ctx)
    }

    pub(crate) unsafe fn cuCtxDetach(ctx: *mut context::Context) -> Result<(), CUresult> {
        Ok(())
    }

    pub(crate) unsafe fn cuCtxPushCurrent(ctx: *mut context::Context) -> Result<(), CUresult> {
        context::push_current(ctx)
    }

    pub(crate) unsafe fn cuCtxPushCurrent_v2(ctx: *mut context::Context) -> Result<(), CUresult> {
        context::push_current(ctx)
    }

    pub(crate) unsafe fn cuCtxPopCurrent(pctx: *mut *mut context::Context) -> Result<(), CUresult> {
        context::pop_current(pctx)
    }

    pub(crate) unsafe fn cuCtxPopCurrent_v2(
        pctx: *mut *mut context::Context,
    ) -> Result<(), CUresult> {
        context::pop_current(pctx)
    }

    pub(crate) unsafe fn cuCtxSetCurrent(ctx: *mut context::Context) -> Result<(), CUresult> {
        context::set_current(ctx)
    }

    pub(crate) unsafe fn cuCtxGetCurrent(pctx: *mut *mut context::Context) -> CUresult {
        context::get_current(pctx)
    }

    pub(crate) unsafe fn cuCtxGetDevice(device: *mut hipDevice_t) -> Result<(), CUresult> {
        context::get_device(device)
    }

    pub(crate) unsafe fn cuCtxGetLimit(
        pvalue: *mut usize,
        limit: hipLimit_t,
    ) -> Result<(), CUresult> {
        context::get_limit(pvalue, limit)
    }

    pub(crate) unsafe fn cuCtxSetLimit(limit: hipLimit_t, value: usize) -> Result<(), CUresult> {
        context::set_limit(limit, value)
    }

    pub(crate) unsafe fn cuCtxSetFlags(flags: u32) -> Result<(), CUresult> {
        context::set_flags(flags)
    }

    pub(crate) unsafe fn cuCtxGetStreamPriorityRange(
        leastPriority: *mut ::std::os::raw::c_int,
        greatestPriority: *mut ::std::os::raw::c_int,
    ) -> Result<(), CUresult> {
        context::get_stream_priority_range(leastPriority, greatestPriority)
    }

    pub(crate) unsafe fn cuCtxSynchronize() -> Result<(), CUresult> {
        context::synchronize()
    }

    // TODO
    pub(crate) unsafe fn cuCtxSetCacheConfig(config: CUfunc_cache) -> CUresult {
        CUresult::CUDA_SUCCESS
    }

    pub(crate) unsafe fn cuCtxGetApiVersion(
        ctx: *mut context::Context,
        version: *mut ::std::os::raw::c_uint,
    ) -> Result<(), CUresult> {
        context::get_api_version(ctx, version)
    }

    pub(crate) unsafe fn cuFuncSetCacheConfig(
        hfunc: *mut function::Function,
        config: hipFuncCache_t,
    ) -> CUresult {
        CUresult::CUDA_SUCCESS
    }

    pub(crate) unsafe fn cuLibraryLoadData(
        library: *mut *mut library::Library,
        code: *const ::std::os::raw::c_void,
        jitOptions: *mut CUjit_option,
        jitOptionsValues: *mut *mut ::std::os::raw::c_void,
        numJitOptions: ::std::os::raw::c_uint,
        libraryOptions: *mut CUlibraryOption,
        libraryOptionValues: *mut *mut ::std::os::raw::c_void,
        numLibraryOptions: ::std::os::raw::c_uint,
    ) -> Result<(), CUresult> {
        library::load_data(
            library,
            code,
            jitOptions,
            jitOptionsValues,
            numJitOptions,
            libraryOptions,
            libraryOptionValues,
            numLibraryOptions,
        )
    }

    pub(crate) unsafe fn cuLibraryGetModule(
        pMod: *mut *mut module::Module,
        library: *mut library::Library,
    ) -> Result<(), CUresult> {
        library::get_module(pMod, library)
    }

    pub(crate) unsafe fn cuLibraryUnload(library: *mut library::Library) -> Result<(), CUresult> {
        library::unload(library)
    }

    pub(crate) unsafe fn cuModuleLoad(
        module: *mut *mut module::Module,
        fname: *const ::std::os::raw::c_char,
    ) -> Result<(), CUresult> {
        module::load(module, fname)
    }

    pub(crate) unsafe fn cuModuleLoadData(
        module: *mut *mut module::Module,
        image: *const ::std::os::raw::c_void,
    ) -> Result<(), CUresult> {
        module::load_data(module, image)
    }

    // TODO: parse jit options
    pub(crate) unsafe fn cuModuleLoadDataEx(
        module: *mut *mut module::Module,
        image: *const ::std::os::raw::c_void,
        numOptions: ::std::os::raw::c_uint,
        options: *mut CUjit_option,
        optionValues: *mut *mut ::std::os::raw::c_void,
    ) -> Result<(), CUresult> {
        module::load_data(module, image)
    }

    pub(crate) unsafe fn cuModuleUnload(hmod: *mut module::Module) -> Result<(), CUresult> {
        module::unload(hmod)
    }

    pub(crate) unsafe fn cuModuleGetFunction(
        hfunc: *mut *mut function::Function,
        hmod: *mut module::Module,
        name: *const ::std::os::raw::c_char,
    ) -> Result<(), CUresult> {
        module::get_function(hfunc, hmod, name)
    }

    pub(crate) unsafe fn cuModuleGetGlobal_v2(
        dptr: *mut hipDeviceptr_t,
        bytes: *mut usize,
        hmod: *mut module::Module,
        name: *const ::std::os::raw::c_char,
    ) -> Result<(), CUresult> {
        module::get_global(dptr, bytes, hmod, name)
    }

    pub(crate) unsafe fn cuModuleGetLoadingMode(mode: *mut CUmoduleLoadingMode) -> CUresult {
        module::get_loading_mode(mode)
    }

    pub(crate) unsafe fn cuModuleGetSurfRef(
        pTexRef: *mut *mut textureReference,
        hmod: *mut module::Module,
        name: *const ::std::os::raw::c_char,
    ) -> Result<(), CUresult> {
        module::get_surf_ref(pTexRef, hmod, name)
    }

    pub(crate) unsafe fn cuModuleGetTexRef(
        pTexRef: *mut *mut textureReference,
        hmod: *mut module::Module,
        name: *const ::std::os::raw::c_char,
    ) -> Result<(), CUresult> {
        module::get_tex_ref(pTexRef, hmod, name)
    }

    pub(crate) unsafe fn cuMemGetInfo_v2(free: *mut usize, total: *mut usize) -> hipError_t {
        hipMemGetInfo(free, total)
    }

    pub(crate) unsafe fn cuMemAlloc_v2(
        dptr: *mut hipDeviceptr_t,
        bytesize: usize,
    ) -> Result<(), CUresult> {
        memory::alloc(dptr, bytesize)
    }

    pub(crate) unsafe fn cuMemAllocManaged(
        dev_ptr: *mut hipDeviceptr_t,
        size: usize,
        flags: ::std::os::raw::c_uint,
    ) -> hipError_t {
        hipMallocManaged(dev_ptr.cast(), size, flags)
    }

    pub(crate) unsafe fn cuMemAllocPitch_v2(
        dptr: *mut hipDeviceptr_t,
        ptr_pitch: *mut usize,
        width_in_bytes: usize,
        height: usize,
        _element_size_bytes: ::std::os::raw::c_uint,
    ) -> hipError_t {
        hipMallocPitch(dptr as _, ptr_pitch, width_in_bytes, height)
    }

    pub(crate) unsafe fn cuMemFree_v2(dptr: hipDeviceptr_t) -> hipError_t {
        hipFree(dptr.0)
    }

    pub(crate) unsafe fn cuMemFreeAsync(
        dptr: hipDeviceptr_t,
        hStream: *mut stream::Stream,
    ) -> Result<(), CUresult> {
        memory::free_async(dptr, hStream)
    }

    pub(crate) unsafe fn cuMemFreeHost(p: *mut ::std::os::raw::c_void) -> hipError_t {
        hipFreeHost(p)
    }

    pub(crate) unsafe fn cuMemHostAlloc(
        pp: *mut *mut ::std::os::raw::c_void,
        bytesize: usize,
        flags: ::std::os::raw::c_uint,
    ) -> hipError_t {
        hipHostMalloc(pp, bytesize, flags)
    }

    pub(crate) unsafe fn cuMemHostRegister(
        p: *mut ::std::os::raw::c_void,
        bytesize: usize,
        Flags: ::std::os::raw::c_uint,
    ) -> hipError_t {
        hipHostRegister(p, bytesize, Flags)
    }

    pub(crate) unsafe fn cuMemHostRegister_v2(
        p: *mut ::std::os::raw::c_void,
        bytesize: usize,
        Flags: ::std::os::raw::c_uint,
    ) -> hipError_t {
        hipHostRegister(p, bytesize, Flags)
    }

    pub(crate) unsafe fn cuMemHostUnregister(p: *mut ::std::os::raw::c_void) -> hipError_t {
        hipHostUnregister(p)
    }

    pub(crate) unsafe fn cuMemGetAddressRange_v2(
        pbase: *mut hipDeviceptr_t,
        psize: *mut usize,
        dptr: hipDeviceptr_t,
    ) -> hipError_t {
        memory::get_address_range(pbase, psize, dptr)
    }

    pub(crate) unsafe fn cuMemPoolSetAttribute(
        pool: hipMemPool_t,
        attr: hipMemPoolAttr,
        value: *mut ::std::os::raw::c_void,
    ) -> hipError_t {
        hipMemPoolGetAttribute(pool, attr, value)
    }

    pub(crate) unsafe fn cuMemPrefetchAsync(
        devPtr: hipDeviceptr_t,
        count: usize,
        dev: hipDevice_t,
        hStream: *mut stream::Stream,
    ) -> Result<(), CUresult> {
        memory::prefetch_async(devPtr, count, dev, hStream)
    }

    pub(crate) unsafe fn cuDeviceGetPCIBusId(
        pciBusId: *mut ::std::os::raw::c_char,
        len: ::std::os::raw::c_int,
        dev: hipDevice_t,
    ) -> hipError_t {
        hipDeviceGetPCIBusId(pciBusId, len, dev)
    }

    pub(crate) unsafe fn cuMemcpy(
        dst: hipDeviceptr_t,
        src: hipDeviceptr_t,
        ByteCount: usize,
    ) -> hipError_t {
        hipMemcpy(dst.0, src.0, ByteCount, hipMemcpyKind::hipMemcpyDefault)
    }

    pub(crate) unsafe fn cuMemcpy_ptds(
        dst: hipDeviceptr_t,
        src: hipDeviceptr_t,
        ByteCount: usize,
    ) -> hipError_t {
        hipMemcpy_spt(dst.0, src.0, ByteCount, hipMemcpyKind::hipMemcpyDefault)
    }

    pub(crate) unsafe fn cuMemcpyAsync(
        dst: hipDeviceptr_t,
        src: hipDeviceptr_t,
        ByteCount: usize,
        hStream: *mut stream::Stream,
    ) -> Result<(), CUresult> {
        memory::copy_async(dst, src, ByteCount, hStream, false)
    }

    pub(crate) unsafe fn cuMemcpyAsync_ptsz(
        dst: hipDeviceptr_t,
        src: hipDeviceptr_t,
        ByteCount: usize,
        hStream: *mut stream::Stream,
    ) -> Result<(), CUresult> {
        memory::copy_async(dst, src, ByteCount, hStream, true)
    }

    pub(crate) unsafe fn cuMemcpyHtoD_v2(
        dstDevice: hipDeviceptr_t,
        srcHost: *const ::std::os::raw::c_void,
        ByteCount: usize,
    ) -> hipError_t {
        hipMemcpyHtoD(dstDevice, srcHost as _, ByteCount)
    }

    pub(crate) unsafe fn cuMemcpyHtoD_v2_ptds(
        dstDevice: hipDeviceptr_t,
        srcHost: *const ::std::os::raw::c_void,
        ByteCount: usize,
    ) -> hipError_t {
        hipMemcpy_spt(
            dstDevice.0,
            srcHost,
            ByteCount,
            hipMemcpyKind::hipMemcpyHostToDevice,
        )
    }

    pub(crate) unsafe fn cuMemcpyDtoH_v2(
        dstHost: *mut ::std::os::raw::c_void,
        srcDevice: hipDeviceptr_t,
        ByteCount: usize,
    ) -> hipError_t {
        hipMemcpyDtoH(dstHost, srcDevice, ByteCount)
    }

    pub(crate) unsafe fn cuMemcpyDtoH_v2_ptds(
        dstHost: *mut ::std::os::raw::c_void,
        srcDevice: hipDeviceptr_t,
        ByteCount: usize,
    ) -> hipError_t {
        hipMemcpy_spt(
            dstHost,
            srcDevice.0,
            ByteCount,
            hipMemcpyKind::hipMemcpyDeviceToHost,
        )
    }

    pub(crate) unsafe fn cuMemcpyDtoD_v2(
        dstDevice: hipDeviceptr_t,
        srcDevice: hipDeviceptr_t,
        ByteCount: usize,
    ) -> hipError_t {
        hipMemcpyDtoD(dstDevice, srcDevice, ByteCount)
    }

    pub(crate) unsafe fn cuMemcpyDtoDAsync_v2(
        dstDevice: hipDeviceptr_t,
        srcDevice: hipDeviceptr_t,
        ByteCount: usize,
        hStream: *mut stream::Stream,
    ) -> Result<(), CUresult> {
        memory::copy_dtd_async(dstDevice, srcDevice, ByteCount, hStream, false)
    }

    pub(crate) unsafe fn cuMemcpyDtoDAsync_v2_ptsz(
        dstDevice: hipDeviceptr_t,
        srcDevice: hipDeviceptr_t,
        ByteCount: usize,
        hStream: *mut stream::Stream,
    ) -> Result<(), CUresult> {
        memory::copy_dtd_async(dstDevice, srcDevice, ByteCount, hStream, true)
    }

    pub(crate) unsafe fn cuMemcpyHtoDAsync_v2(
        dstDevice: hipDeviceptr_t,
        srcHost: *const ::std::os::raw::c_void,
        ByteCount: usize,
        hStream: *mut stream::Stream,
    ) -> Result<(), CUresult> {
        memory::copy_h_to_d_async(dstDevice, srcHost, ByteCount, hStream, false)
    }

    pub(crate) unsafe fn cuMemcpyHtoDAsync_v2_ptsz(
        dstDevice: hipDeviceptr_t,
        srcHost: *const ::std::os::raw::c_void,
        ByteCount: usize,
        hStream: *mut stream::Stream,
    ) -> Result<(), CUresult> {
        memory::copy_h_to_d_async(dstDevice, srcHost, ByteCount, hStream, true)
    }

    pub(crate) unsafe fn cuMemcpyDtoHAsync_v2(
        dstHost: *mut ::std::os::raw::c_void,
        srcDevice: hipDeviceptr_t,
        ByteCount: usize,
        hStream: *mut stream::Stream,
    ) -> Result<(), CUresult> {
        memory::copy_d_to_h_async(dstHost, srcDevice, ByteCount, hStream, false)
    }

    pub(crate) unsafe fn cuMemcpyDtoHAsync_v2_ptsz(
        dstHost: *mut ::std::os::raw::c_void,
        srcDevice: hipDeviceptr_t,
        ByteCount: usize,
        hStream: *mut stream::Stream,
    ) -> Result<(), CUresult> {
        memory::copy_d_to_h_async(dstHost, srcDevice, ByteCount, hStream, true)
    }

    pub(crate) unsafe fn cuMemcpy2D_v2(copy: *const CUDA_MEMCPY2D) -> hipError_t {
        memory::copy2d(copy)
    }

    pub(crate) unsafe fn cuMemcpy2DAsync_v2(
        copy: *const CUDA_MEMCPY2D,
        hStream: *mut stream::Stream,
    ) -> Result<(), CUresult> {
        memory::copy2d_async(copy, hStream)
    }

    pub(crate) unsafe fn cuMemcpy2DUnaligned_v2(copy: *const CUDA_MEMCPY2D) -> hipError_t {
        memory::copy2d_unaligned(copy)
    }

    pub(crate) unsafe fn cuMemcpy3D_v2(copy: *const CUDA_MEMCPY3D) -> Result<(), CUresult> {
        memory::copy3d(copy)
    }

    pub(crate) unsafe fn cuMemcpy3DAsync_v2(
        copy: *const CUDA_MEMCPY3D,
        hStream: *mut stream::Stream,
    ) -> Result<(), CUresult> {
        memory::copy3d_async(copy, hStream)
    }

    pub(crate) unsafe fn cuMemsetD8_v2(
        dstDevice: hipDeviceptr_t,
        uc: ::std::os::raw::c_uchar,
        N: usize,
    ) -> hipError_t {
        hipMemsetD8(dstDevice, uc, N)
    }

    pub(crate) unsafe fn cuMemsetD8_v2_ptds(
        dstDevice: hipDeviceptr_t,
        uc: ::std::os::raw::c_uchar,
        N: usize,
    ) -> hipError_t {
        memory::set_d8_ptds(dstDevice, uc, N)
    }

    pub(crate) unsafe fn cuMemsetD8Async(
        dstDevice: hipDeviceptr_t,
        uc: ::std::os::raw::c_uchar,
        N: usize,
        hStream: *mut stream::Stream,
    ) -> Result<(), CUresult> {
        memory::set_d8_async(dstDevice, uc, N, hStream, false)
    }

    pub(crate) unsafe fn cuMemsetD8Async_ptsz(
        dstDevice: hipDeviceptr_t,
        uc: ::std::os::raw::c_uchar,
        N: usize,
        hStream: *mut stream::Stream,
    ) -> Result<(), CUresult> {
        memory::set_d8_async(dstDevice, uc, N, hStream, true)
    }

    pub(crate) unsafe fn cuMemsetD16_v2(
        dstDevice: hipDeviceptr_t,
        us: ::std::os::raw::c_ushort,
        N: usize,
    ) -> hipError_t {
        hipMemsetD16(dstDevice, us, N)
    }

    pub(crate) unsafe fn cuMemsetD32Async(
        dstDevice: hipDeviceptr_t,
        ui: ::std::os::raw::c_uint,
        N: usize,
        hStream: *mut stream::Stream,
    ) -> Result<(), CUresult> {
        memory::set_d32_async(dstDevice, ui, N, hStream)
    }

    pub(crate) unsafe fn cuMemsetD16_v2_ptds(
        dstDevice: hipDeviceptr_t,
        us: ::std::os::raw::c_ushort,
        N: usize,
    ) -> hipError_t {
        hipMemsetD16(dstDevice, us, N)
    }

    pub(crate) unsafe fn cuMemsetD32_v2(
        dstDevice: hipDeviceptr_t,
        ui: ::std::os::raw::c_uint,
        N: usize,
    ) -> hipError_t {
        hipMemsetD32(dstDevice, ui as i32, N)
    }

    pub(crate) unsafe fn cuMemsetD32_v2_ptds(
        dstDevice: hipDeviceptr_t,
        ui: ::std::os::raw::c_uint,
        N: usize,
    ) -> hipError_t {
        hipMemset_spt(dstDevice.0, ui as i32, N)
    }

    pub(crate) unsafe fn cuMemsetD2D8_v2(
        dst_device: hipDeviceptr_t,
        dst_pitch: usize,
        uc: ::std::os::raw::c_uchar,
        width: usize,
        height: usize,
    ) -> hipError_t {
        hipMemset2D(
            dst_device.0,
            dst_pitch,
            i32::from_ne_bytes([uc, uc, uc, uc]),
            width,
            height,
        )
    }

    pub(crate) unsafe fn cuOccupancyMaxPotentialBlockSize(
        minGridSize: *mut ::std::os::raw::c_int,
        blockSize: *mut ::std::os::raw::c_int,
        func: *mut function::Function,
        blockSizeToDynamicSMemSize: CUoccupancyB2DSize,
        dynamicSMemSize: usize,
        blockSizeLimit: ::std::os::raw::c_int,
    ) -> Result<(), CUresult> {
        function::occupancy_max_potential_block_size(
            minGridSize,
            blockSize,
            func,
            blockSizeToDynamicSMemSize,
            dynamicSMemSize,
            blockSizeLimit,
        )
    }

    pub(crate) unsafe fn cuArrayCreate_v2(
        pHandle: *mut CUarray,
        pAllocateArray: *const HIP_ARRAY_DESCRIPTOR,
    ) -> Result<(), CUresult> {
        array::create(pHandle, pAllocateArray)
    }

    pub(crate) unsafe fn cuArrayDestroy(hArray: CUarray) -> hipError_t {
        let cu_array = hipfix::array::get(hArray);
        hipArrayDestroy(cu_array)
    }

    pub(crate) unsafe fn cuArray3DCreate_v2(
        pHandle: *mut CUarray,
        pAllocateArray: *const HIP_ARRAY3D_DESCRIPTOR,
    ) -> Result<(), CUresult> {
        array::create_3d(pHandle, pAllocateArray)
    }

    pub(crate) unsafe fn cuArray3DGetDescriptor_v2(
        pArrayDescriptor: *mut CUDA_ARRAY3D_DESCRIPTOR,
        hArray: CUarray,
    ) -> hipError_t {
        array::get_descriptor_3d(pArrayDescriptor, hArray)
    }

    pub(crate) unsafe fn cuPointerGetAttribute(
        data: *mut ::std::os::raw::c_void,
        attribute: hipPointer_attribute,
        ptr: hipDeviceptr_t,
    ) -> Result<(), CUresult> {
        pointer::get_attribute(data, attribute, ptr)
    }

    pub(crate) unsafe fn cuPointerGetAttributes(
        numAttributes: ::std::os::raw::c_uint,
        attributes: *mut hipPointer_attribute,
        data: *mut *mut ::std::os::raw::c_void,
        ptr: hipDeviceptr_t,
    ) -> hipError_t {
        pointer::get_attributes(numAttributes, attributes, data, ptr)
    }

    pub(crate) unsafe fn cuStreamCreate(
        phStream: *mut *mut stream::Stream,
        Flags: ::std::os::raw::c_uint,
    ) -> Result<(), CUresult> {
        stream::create_with_priority(phStream, Flags, 0)
    }

    pub(crate) unsafe fn cuStreamCreateWithPriority(
        phStream: *mut *mut stream::Stream,
        flags: ::std::os::raw::c_uint,
        priority: ::std::os::raw::c_int,
    ) -> Result<(), CUresult> {
        stream::create_with_priority(phStream, flags, priority)
    }

    pub(crate) unsafe fn cuStreamGetCaptureInfo(
        stream: *mut stream::Stream,
        captureStatus_out: *mut hipStreamCaptureStatus,
        id_out: *mut cuuint64_t,
    ) -> Result<(), CUresult> {
        stream::get_capture_info(stream, captureStatus_out, id_out)
    }

    pub(crate) unsafe fn cuStreamGetCtx(
        hStream: *mut stream::Stream,
        pctx: *mut *mut context::Context,
    ) -> Result<(), CUresult> {
        stream::get_ctx(hStream, pctx)
    }

    pub(crate) unsafe fn cuStreamGetCtx_ptsz(
        hStream: *mut stream::Stream,
        pctx: *mut *mut context::Context,
    ) -> Result<(), CUresult> {
        stream::get_ctx(hStream, pctx)
    }

    pub(crate) unsafe fn cuStreamGetFlags(
        hStream: *mut stream::Stream,
        flags: *mut ::std::os::raw::c_uint,
    ) -> Result<(), CUresult> {
        stream::get_flags(hStream, flags)
    }

    pub(crate) unsafe fn cuStreamIsCapturing(
        hStream: *mut stream::Stream,
        captureStatus: *mut hipStreamCaptureStatus,
    ) -> Result<(), CUresult> {
        stream::is_capturing(hStream, captureStatus)
    }

    pub(crate) unsafe fn cuStreamQuery(hStream: *mut stream::Stream) -> Result<(), CUresult> {
        stream::query(hStream)
    }

    pub(crate) unsafe fn cuStreamSynchronize(hStream: *mut stream::Stream) -> Result<(), CUresult> {
        stream::synchronize(hStream, false)
    }

    pub(crate) unsafe fn cuStreamSynchronize_ptsz(
        hStream: *mut stream::Stream,
    ) -> Result<(), CUresult> {
        stream::synchronize(hStream, true)
    }

    pub(crate) unsafe fn cuStreamDestroy(hStream: *mut stream::Stream) -> Result<(), CUresult> {
        stream::destroy(hStream)
    }

    pub(crate) unsafe fn cuStreamDestroy_v2(hStream: *mut stream::Stream) -> Result<(), CUresult> {
        stream::destroy(hStream)
    }

    pub(crate) unsafe fn cuStreamWaitEvent(
        hStream: *mut stream::Stream,
        hEvent: hipEvent_t,
        Flags: ::std::os::raw::c_uint,
    ) -> Result<(), CUresult> {
        stream::wait_event(hStream, hEvent, Flags, false)
    }

    pub(crate) unsafe fn cuStreamWaitEvent_ptsz(
        hStream: *mut stream::Stream,
        hEvent: hipEvent_t,
        Flags: ::std::os::raw::c_uint,
    ) -> Result<(), CUresult> {
        stream::wait_event(hStream, hEvent, Flags, true)
    }

    pub(crate) unsafe fn cuFuncGetAttribute(
        pi: *mut ::std::os::raw::c_int,
        attrib: hipFunction_attribute,
        func: *mut function::Function,
    ) -> Result<(), CUresult> {
        function::get_attribute(pi, attrib, func)
    }

    pub(crate) unsafe fn cuFuncSetAttribute(
        func: *mut function::Function,
        attrib: hipFunction_attribute,
        value: ::std::os::raw::c_int,
    ) -> Result<(), CUresult> {
        function::set_attribute(func, attrib, value)
    }

    pub(crate) unsafe fn cuLaunchHostFunc(
        stream: *mut stream::Stream,
        fn_: CUhostFn,
        userData: *mut ::std::os::raw::c_void,
    ) -> Result<(), CUresult> {
        stream::launch_host_func(stream, fn_, userData)
    }

    pub(crate) unsafe fn cuLaunchKernel(
        f: *mut function::Function,
        gridDimX: ::std::os::raw::c_uint,
        gridDimY: ::std::os::raw::c_uint,
        gridDimZ: ::std::os::raw::c_uint,
        blockDimX: ::std::os::raw::c_uint,
        blockDimY: ::std::os::raw::c_uint,
        blockDimZ: ::std::os::raw::c_uint,
        sharedMemBytes: ::std::os::raw::c_uint,
        hStream: *mut stream::Stream,
        kernelParams: *mut *mut ::std::os::raw::c_void,
        extra: *mut *mut ::std::os::raw::c_void,
    ) -> Result<(), CUresult> {
        function::launch_kernel(
            f,
            gridDimX,
            gridDimY,
            gridDimZ,
            blockDimX,
            blockDimY,
            blockDimZ,
            sharedMemBytes,
            hStream,
            kernelParams,
            extra,
            false,
        )
    }

    pub(crate) unsafe fn cuLaunchKernel_ptsz(
        f: *mut function::Function,
        gridDimX: ::std::os::raw::c_uint,
        gridDimY: ::std::os::raw::c_uint,
        gridDimZ: ::std::os::raw::c_uint,
        blockDimX: ::std::os::raw::c_uint,
        blockDimY: ::std::os::raw::c_uint,
        blockDimZ: ::std::os::raw::c_uint,
        sharedMemBytes: ::std::os::raw::c_uint,
        hStream: *mut stream::Stream,
        kernelParams: *mut *mut ::std::os::raw::c_void,
        extra: *mut *mut ::std::os::raw::c_void,
    ) -> Result<(), CUresult> {
        function::launch_kernel(
            f,
            gridDimX,
            gridDimY,
            gridDimZ,
            blockDimX,
            blockDimY,
            blockDimZ,
            sharedMemBytes,
            hStream,
            kernelParams,
            extra,
            true,
        )
    }

    pub(crate) unsafe fn cuMemHostGetDevicePointer_v2(
        pdptr: *mut hipDeviceptr_t,
        p: *mut ::std::os::raw::c_void,
        Flags: ::std::os::raw::c_uint,
    ) -> hipError_t {
        memory::host_get_device_pointer(pdptr, p, Flags)
    }

    pub(crate) unsafe fn cuOccupancyMaxActiveBlocksPerMultiprocessorWithFlags(
        num_blocks: *mut ::std::os::raw::c_int,
        func: *mut function::Function,
        block_size: ::std::os::raw::c_int,
        dynamic_smem_size: usize,
        flags: ::std::os::raw::c_uint,
    ) -> Result<(), CUresult> {
        function::occupancy_max_potential_blocks_per_multiprocessor(
            num_blocks,
            func,
            block_size,
            dynamic_smem_size,
            flags,
        )
    }

    pub(crate) unsafe fn cuSurfObjectCreate(
        pSurfObject: *mut hipSurfaceObject_t,
        pResDesc: *const CUDA_RESOURCE_DESC,
    ) -> Result<(), CUresult> {
        surface::create(pSurfObject, pResDesc)
    }

<<<<<<< HEAD
    pub(crate) unsafe fn cuSurfObjectDestroy(surfObject: hipSurfaceObject_t) -> hipError_t {
        hipDestroySurfaceObject(surfObject)
=======
    pub(crate) unsafe fn cuSurfObjectDestroy(
        surfObject: hipSurfaceObject_t,
    ) -> hipError_t {
        surface::destroy(surfObject)
>>>>>>> fcd7a578
    }

    pub(crate) unsafe fn cuTexObjectCreate(
        pTexObject: *mut hipTextureObject_t,
        pResDesc: *const CUDA_RESOURCE_DESC,
        pTexDesc: *const HIP_TEXTURE_DESC,
        pResViewDesc: *const HIP_RESOURCE_VIEW_DESC,
    ) -> Result<(), CUresult> {
        texobj::create(pTexObject, pResDesc, pTexDesc, pResViewDesc)
    }

    pub(crate) unsafe fn cuTexObjectDestroy(texObject: hipTextureObject_t) -> hipError_t {
        hipTexObjectDestroy(texObject)
    }

    pub(crate) unsafe fn cuTexRefGetAddress_v2(
        pdptr: *mut hipDeviceptr_t,
        tex_ref: *mut textureReference,
    ) -> hipError_t {
        hipTexRefGetAddress(pdptr, tex_ref)
    }

    pub(crate) unsafe fn cuTexRefGetAddressMode(
        pam: *mut hipTextureAddressMode,
        tex_ref: *mut textureReference,
        dim: ::std::os::raw::c_int,
    ) -> hipError_t {
        hipTexRefGetAddressMode(pam, tex_ref, dim)
    }

    pub(crate) unsafe fn cuTexRefGetFilterMode(
        pfm: *mut hipTextureFilterMode,
        tex_ref: *mut textureReference,
    ) -> hipError_t {
        hipTexRefGetFilterMode(pfm, tex_ref)
    }

    pub(crate) unsafe fn cuTexRefGetFlags(
        flags: *mut ::std::os::raw::c_uint,
        tex_ref: *mut textureReference,
    ) -> hipError_t {
        hipTexRefGetFlags(flags, tex_ref)
    }

    pub(crate) unsafe fn cuTexRefGetMipmapFilterMode(
        pfm: *mut hipTextureFilterMode,
        tex_ref: *mut textureReference,
    ) -> hipError_t {
        texref::get_mipmap_filter_mode(pfm, tex_ref)
    }

    pub(crate) unsafe fn cuTexRefGetMipmapLevelBias(
        pbias: *mut f32,
        tex_ref: *mut textureReference,
    ) -> hipError_t {
        texref::get_mipmap_level_bias(pbias, tex_ref)
    }

    pub(crate) unsafe fn cuTexRefGetMipmapLevelClamp(
        min_mipmap_level_clamp: *mut f32,
        max_mipmap_level_clamp: *mut f32,
        tex_ref: *mut textureReference,
    ) -> hipError_t {
        texref::get_mipmap_level_clamp(min_mipmap_level_clamp, max_mipmap_level_clamp, tex_ref)
    }

    pub(crate) unsafe fn cuTexRefGetMaxAnisotropy(
        pmaxAniso: *mut ::std::os::raw::c_int,
        tex_ref: *mut textureReference,
    ) -> hipError_t {
        texref::get_max_anisotropy(pmaxAniso, tex_ref)
    }

    pub(crate) unsafe fn cuTexRefSetAddress2D_v3(
        tex_ref: *mut textureReference,
        desc: *const HIP_ARRAY_DESCRIPTOR,
        dptr: hipDeviceptr_t,
        pitch: usize,
    ) -> hipError_t {
        hipTexRefSetAddress2D(tex_ref, desc, dptr, pitch)
    }

    pub(crate) unsafe fn cuTexRefSetAddressMode(
        tex_ref: *mut textureReference,
        dim: ::std::os::raw::c_int,
        am: hipTextureAddressMode,
    ) -> Result<(), CUresult> {
        texref::set_address_mode(tex_ref, dim, am)
    }

    pub(crate) unsafe fn cuTexRefSetAddress_v2(
        byte_offset: *mut usize,
        tex_ref: *mut textureReference,
        dptr: hipDeviceptr_t,
        bytes: usize,
    ) -> hipError_t {
        texref::set_address(byte_offset, tex_ref, dptr, bytes)
    }

    pub(crate) unsafe fn cuTexRefSetArray(
        hTexRef: *mut textureReference,
        hArray: CUarray,
        Flags: ::std::os::raw::c_uint,
    ) -> Result<(), CUresult> {
        texref::set_array(hTexRef, hArray, Flags)
    }

    pub(crate) unsafe fn cuTexRefSetFilterMode(
        tex_ref: *mut textureReference,
        fm: hipTextureFilterMode,
    ) -> Result<(), CUresult> {
        texref::set_filter_mode(tex_ref, fm)
    }

    pub(crate) unsafe fn cuTexRefSetFlags(
        tex_ref: *mut textureReference,
        flags: ::std::os::raw::c_uint,
    ) -> Result<(), CUresult> {
        texref::set_flags(tex_ref, flags)
    }

    pub(crate) unsafe fn cuTexRefSetFormat(
        tex_ref: *mut textureReference,
        fmt: hipArray_Format,
        num_packed_components: ::std::os::raw::c_int,
    ) -> Result<(), CUresult> {
        texref::set_format(tex_ref, fmt, num_packed_components)
    }

    pub(crate) unsafe fn cuTexRefGetFormat(
        pFormat: *mut hipArray_Format,
        pNumChannels: *mut ::std::os::raw::c_int,
        hTexRef: *mut textureReference,
    ) -> hipError_t {
        hipTexRefGetFormat(pFormat, pNumChannels, hTexRef)
    }

    pub(crate) unsafe fn cuTexRefSetMaxAnisotropy(
        tex_ref: *mut textureReference,
        max_aniso: ::std::os::raw::c_uint,
    ) -> Result<(), CUresult> {
        texref::set_max_anisotropy(tex_ref, max_aniso)
    }

    pub(crate) unsafe fn cuTexRefSetMipmapFilterMode(
        tex_ref: *mut textureReference,
        fm: hipTextureFilterMode,
    ) -> Result<(), CUresult> {
        texref::set_mipmap_filter_mode(tex_ref, fm)
    }

    pub(crate) unsafe fn cuTexRefSetMipmapLevelBias(
        tex_ref: *mut textureReference,
        bias: f32,
    ) -> Result<(), CUresult> {
        texref::set_mipmap_level_bias(tex_ref, bias)
    }

    pub(crate) unsafe fn cuTexRefSetMipmapLevelClamp(
        tex_ref: *mut textureReference,
        min_mipmap_level_clamp: f32,
        max_mipmap_level_clamp: f32,
    ) -> Result<(), CUresult> {
        texref::set_mipmap_level_clamp(tex_ref, min_mipmap_level_clamp, max_mipmap_level_clamp)
    }

    pub(crate) unsafe fn cuSurfRefSetArray(
        hSurfRef: *mut textureReference,
        hArray: CUarray,
        Flags: ::std::os::raw::c_uint,
    ) -> Result<(), CUresult> {
        surfref::set_array(hSurfRef, hArray, Flags)
    }

    pub(crate) unsafe fn cuFuncSetBlockShape(
        hfunc: *mut function::Function,
        x: ::std::os::raw::c_int,
        y: ::std::os::raw::c_int,
        z: ::std::os::raw::c_int,
    ) -> Result<(), CUresult> {
        Ok(())
    }

    pub(crate) unsafe fn cuEventCreate(
        phEvent: *mut hipEvent_t,
        Flags: ::std::os::raw::c_uint,
    ) -> hipError_t {
        hipEventCreate(phEvent)
    }

    pub(crate) unsafe fn cuEventDestroy(event: hipEvent_t) -> hipError_t {
        cuEventDestroy_v2(event)
    }

    pub(crate) unsafe fn cuEventDestroy_v2(event: hipEvent_t) -> hipError_t {
        hipEventDestroy(event)
    }

    pub(crate) unsafe fn cuEventQuery(event: hipEvent_t) -> hipError_t {
        hipEventQuery(event)
    }

    pub(crate) unsafe fn cuEventElapsedTime(
        ms: *mut f32,
        start: hipEvent_t,
        stop: hipEvent_t,
    ) -> hipError_t {
        hipEventElapsedTime(ms, start, stop)
    }

    pub(crate) unsafe fn cuEventRecord(
        event: hipEvent_t,
        stream: *mut stream::Stream,
    ) -> Result<(), CUresult> {
        let stream = stream::as_hip_stream(stream)?;
        hip_call_cuda!(hipEventRecord(event, stream));
        Ok(())
    }

    pub(crate) unsafe fn cuEventRecord_ptsz(
        event: hipEvent_t,
        stream: *mut stream::Stream,
    ) -> Result<(), CUresult> {
        let stream = hipfix::as_hip_stream_per_thread(stream, true)?;
        hip_call_cuda!(hipEventRecord(event, stream));
        Ok(())
    }

    pub(crate) unsafe fn cuEventSynchronize(event: hipEvent_t) -> hipError_t {
        hipEventSynchronize(event)
    }

    pub(crate) unsafe fn cuGraphAddDependencies(
        graph: hipGraph_t,
        from: *const hipGraphNode_t,
        to: *const hipGraphNode_t,
        numDependencies: usize,
    ) -> hipError_t {
        hipGraphAddDependencies(graph, from, to, numDependencies)
    }

    pub(crate) unsafe fn cuGraphAddEmptyNode(
        pGraphNode: *mut hipGraphNode_t,
        graph: hipGraph_t,
        pDependencies: *const hipGraphNode_t,
        numDependencies: usize,
    ) -> hipError_t {
        hipGraphAddEmptyNode(pGraphNode, graph, pDependencies, numDependencies)
    }

    pub(crate) unsafe fn cuGraphAddKernelNode(
        phGraphNode: *mut hipGraphNode_t,
        hGraph: hipGraph_t,
        dependencies: *const hipGraphNode_t,
        numDependencies: usize,
        nodeParams: *const CUDA_KERNEL_NODE_PARAMS_v1,
    ) -> Result<(), CUresult> {
        graph::add_kernel_node(
            phGraphNode,
            hGraph,
            dependencies,
            numDependencies,
            nodeParams,
        )
    }

    pub(crate) unsafe fn cuGraphCreate(
        phGraph: *mut hipGraph_t,
        flags: ::std::os::raw::c_uint,
    ) -> hipError_t {
        hipGraphCreate(phGraph, flags)
    }

    pub(crate) unsafe fn cuGraphDestroy(graph: hipGraph_t) -> hipError_t {
        hipGraphDestroy(graph)
    }

    pub(crate) unsafe fn cuGraphExecDestroy(graphExec: hipGraphExec_t) -> hipError_t {
        hipGraphExecDestroy(graphExec)
    }

    pub(crate) unsafe fn cuGraphInstantiate(
        phGraphExec: *mut hipGraphExec_t,
        hGraph: hipGraph_t,
        phErrorNode: *mut hipGraphNode_t,
        logBuffer: *mut ::std::os::raw::c_char,
        bufferSize: usize,
    ) -> hipError_t {
        hipGraphInstantiate(phGraphExec, hGraph, phErrorNode, logBuffer, bufferSize)
    }

    pub(crate) unsafe fn cuGraphInstantiate_v2(
        phGraphExec: *mut hipGraphExec_t,
        hGraph: hipGraph_t,
        phErrorNode: *mut hipGraphNode_t,
        logBuffer: *mut ::std::os::raw::c_char,
        bufferSize: usize,
    ) -> hipError_t {
        cuGraphInstantiate(phGraphExec, hGraph, phErrorNode, logBuffer, bufferSize)
    }

    pub(crate) unsafe fn cuGraphLaunch(
        hGraph: hipGraphExec_t,
        hStream: *mut stream::Stream,
    ) -> Result<(), CUresult> {
        graph::launch(hGraph, hStream)
    }

    pub(crate) unsafe fn cuGraphicsSubResourceGetMappedArray(
        pArray: *mut CUarray,
        resource: hipGraphicsResource_t,
        arrayIndex: ::std::os::raw::c_uint,
        mipLevel: ::std::os::raw::c_uint,
    ) -> hipError_t {
        hipGraphicsSubResourceGetMappedArray(pArray.cast(), resource, arrayIndex, mipLevel)
    }

    pub(crate) unsafe fn cuGraphicsGLRegisterBuffer(
        resource: *mut hipGraphicsResource_t,
        buffer: u32,
        flags: ::std::os::raw::c_uint,
    ) -> hipError_t {
        gl::register_buffer(resource, buffer, flags)
    }

    pub(crate) unsafe fn cuGraphicsGLRegisterImage(
        resource: *mut hipGraphicsResource_t,
        image: u32,
        target: u32,
        flags: ::std::os::raw::c_uint,
    ) -> hipError_t {
        gl::register_image(resource, image, target, flags)
    }

    pub(crate) unsafe fn cuGraphicsMapResources(
        count: ::std::os::raw::c_uint,
        resources: *mut hipGraphicsResource_t,
        hStream: *mut stream::Stream,
    ) -> Result<(), CUresult> {
        gl::map_resources(count, resources, hStream)
    }

    pub(crate) unsafe fn cuGraphicsResourceGetMappedPointer_v2(
        pDevPtr: *mut hipDeviceptr_t,
        pSize: *mut usize,
        resource: hipGraphicsResource_t,
    ) -> hipError_t {
        hipGraphicsResourceGetMappedPointer(pDevPtr.cast(), pSize, resource)
    }

    pub(crate) unsafe fn cuGraphicsUnmapResources(
        count: ::std::os::raw::c_uint,
        resources: *mut hipGraphicsResource_t,
        hStream: *mut stream::Stream,
    ) -> Result<(), CUresult> {
        gl::unmap_resources(count, resources, hStream)
    }

    pub(crate) unsafe fn cuGraphicsUnregisterResource(
        resource: hipGraphicsResource_t,
    ) -> hipError_t {
        hipGraphicsUnregisterResource(resource)
    }

    pub(crate) unsafe fn cuLinkAddData_v2(
        state: *mut link::LinkState,
        type_: CUjitInputType,
        data: *mut ::std::os::raw::c_void,
        size: usize,
        name: *const ::std::os::raw::c_char,
        numOptions: ::std::os::raw::c_uint,
        options: *mut CUjit_option,
        optionValues: *mut *mut ::std::os::raw::c_void,
    ) -> Result<(), CUresult> {
        link::add_data(
            state,
            type_,
            data,
            size,
            name,
            numOptions,
            options,
            optionValues,
        )
    }

    pub(crate) unsafe fn cuLinkComplete(
        state: *mut link::LinkState,
        cubinOut: *mut *mut ::std::os::raw::c_void,
        sizeOut: *mut usize,
    ) -> Result<(), CUresult> {
        link::complete(state, cubinOut, sizeOut)
    }

    pub(crate) unsafe fn cuLinkDestroy(state: *mut link::LinkState) -> Result<(), CUresult> {
        link::destroy(state)
    }

    pub(crate) unsafe fn cuLinkCreate_v2(
        numOptions: ::std::os::raw::c_uint,
        options: *mut CUjit_option,
        optionValues: *mut *mut ::std::os::raw::c_void,
        stateOut: *mut *mut link::LinkState,
    ) -> Result<(), CUresult> {
        link::create(numOptions, options, optionValues, stateOut)
    }

    pub(crate) unsafe fn cuMipmappedArrayCreate(
        pHandle: *mut CUmipmappedArray,
        pMipmappedArrayDesc: *const HIP_ARRAY3D_DESCRIPTOR,
        numMipmapLevels: ::std::os::raw::c_uint,
    ) -> Result<(), CUresult> {
        array::mipmapped_create(pHandle, pMipmappedArrayDesc, numMipmapLevels)
    }

    pub(crate) unsafe fn cuMipmappedArrayDestroy(
        hMipmappedArray: CUmipmappedArray,
    ) -> hipError_t {
        array::mipmapped_destroy(hMipmappedArray)
    }

    pub(crate) unsafe fn cuMipmappedArrayGetLevel(
        pLevelArray: *mut CUarray,
        hMipmappedArray: CUmipmappedArray,
        level: ::std::os::raw::c_uint,
    ) -> Result<(), CUresult> {
        array::mipmapped_get_level(pLevelArray, hMipmappedArray, level)
    }
}
<|MERGE_RESOLUTION|>--- conflicted
+++ resolved
@@ -1,1685 +1,1678 @@
-use cuda_base::cuda_function_declarations;
-
-use crate::r#impl::{FromCuda, IntoCuda};
-
-macro_rules! unimplemented_cuda_fn {
-    ($($abi:literal fn $fn_name:ident( $($arg_id:ident : $arg_type:ty),* ) -> $ret_type:path);*) => {
-        $(
-            #[cfg_attr(not(test), no_mangle)]
-            pub unsafe extern $abi fn $fn_name ( $( $arg_id : $arg_type),* ) -> $ret_type {
-                crate::r#impl::unimplemented()
-            }
-        )*
-    };
-}
-
-macro_rules! implemented_cuda_fn {
-    ($($abi:literal fn $fn_name:ident( $($arg_id:ident : $arg_type:ty),* ) -> $ret_type:path);*) => {
-        $(
-            #[cfg_attr(not(test), no_mangle)]
-            pub unsafe extern $abi fn $fn_name ( $( $arg_id : $arg_type),* ) -> $ret_type {
-                definitions::$fn_name($(FromCuda::from_cuda($arg_id)),*).into_cuda()
-            }
-        )*
-    };
-}
-
-cuda_function_declarations!(
-    cuda_types,
-    unimplemented_cuda_fn,
-    implemented_cuda_fn,
-    [
-        cuGetErrorString,
-        cuInit,
-        cuGetProcAddress,
-        cuGetProcAddress_v2,
-        cuGetExportTable,
-        cuDriverGetVersion,
-        cuDeviceCanAccessPeer,
-        cuDeviceGet,
-        cuDeviceGetCount,
-        cuDeviceGetMemPool,
-        cuDeviceGetName,
-        cuDeviceGetUuid,
-        cuDeviceGetUuid_v2,
-        cuDeviceGetLuid,
-        cuDeviceTotalMem,
-        cuDeviceTotalMem_v2,
-        cuDeviceGetAttribute,
-        cuDeviceGetProperties,
-        cuDeviceComputeCapability,
-        cuDevicePrimaryCtxRetain,
-        cuDevicePrimaryCtxRelease,
-        cuDevicePrimaryCtxRelease_v2,
-        cuDevicePrimaryCtxReset,
-        cuDevicePrimaryCtxReset_v2,
-        cuDevicePrimaryCtxSetFlags,
-        cuDevicePrimaryCtxSetFlags_v2,
-        cuDevicePrimaryCtxGetState,
-        cuCtxCreate,
-        cuCtxCreate_v2,
-        cuCtxDestroy,
-        cuCtxDestroy_v2,
-        cuCtxPushCurrent,
-        cuCtxPushCurrent_v2,
-        cuCtxPopCurrent,
-        cuCtxPopCurrent_v2,
-        cuCtxSetCurrent,
-        cuCtxGetCurrent,
-        cuCtxGetDevice,
-        cuCtxGetLimit,
-        cuCtxSetLimit,
-        cuCtxSetFlags,
-        cuCtxGetStreamPriorityRange,
-        cuCtxSynchronize,
-        cuCtxSetCacheConfig,
-        cuCtxGetApiVersion,
-        cuFuncSetCacheConfig,
-        cuLibraryLoadData,
-        cuLibraryGetModule,
-        cuLibraryUnload,
-        cuModuleLoad,
-        cuModuleLoadData,
-        cuModuleLoadDataEx,
-        cuModuleUnload,
-        cuModuleGetFunction,
-        cuModuleGetGlobal_v2,
-        cuModuleGetLoadingMode,
-        cuModuleGetSurfRef,
-        cuModuleGetTexRef,
-        cuMemGetInfo_v2,
-        cuMemAlloc_v2,
-        cuMemAllocManaged,
-        cuMemAllocPitch_v2,
-        cuMemFree_v2,
-        cuMemFreeAsync,
-        cuMemFreeHost,
-        cuMemHostAlloc,
-        cuMemHostRegister,
-        cuMemHostRegister_v2,
-        cuMemHostUnregister,
-        cuMemGetAddressRange_v2,
-        cuMemPoolSetAttribute,
-        cuMemPrefetchAsync,
-        cuDeviceGetPCIBusId,
-        cuMemcpy,
-        cuMemcpy_ptds,
-        cuMemcpyAsync,
-        cuMemcpyAsync_ptsz,
-        cuMemcpyHtoD_v2,
-        cuMemcpyHtoD_v2_ptds,
-        cuMemcpyDtoH_v2,
-        cuMemcpyDtoH_v2_ptds,
-        cuMemcpyDtoD_v2,
-        cuMemcpyDtoDAsync_v2,
-        cuMemcpyDtoDAsync_v2_ptsz,
-        cuMemcpyHtoDAsync_v2,
-        cuMemcpyHtoDAsync_v2_ptsz,
-        cuMemcpyDtoHAsync_v2,
-        cuMemcpyDtoHAsync_v2_ptsz,
-        cuMemcpy2D_v2,
-        cuMemcpy2DAsync_v2,
-        cuMemcpy2DUnaligned_v2,
-        cuMemcpy3D_v2,
-        cuMemcpy3DAsync_v2,
-        cuMemsetD8_v2,
-        cuMemsetD8_v2_ptds,
-        cuMemsetD8Async,
-        cuMemsetD8Async_ptsz,
-        cuMemsetD16_v2,
-        cuMemsetD32Async,
-        cuMemsetD32_v2,
-        cuMemsetD32_v2_ptds,
-        cuMemsetD2D8_v2,
-        cuOccupancyMaxPotentialBlockSize,
-        cuArrayCreate_v2,
-        cuArrayDestroy,
-        cuArray3DCreate_v2,
-        cuArray3DGetDescriptor_v2,
-        cuPointerGetAttribute,
-        cuPointerGetAttributes,
-        cuStreamCreate,
-        cuStreamCreateWithPriority,
-        cuStreamGetCaptureInfo,
-        cuStreamGetCtx,
-        cuStreamGetCtx_ptsz,
-        cuStreamGetFlags,
-        cuStreamIsCapturing,
-        cuStreamQuery,
-        cuStreamSynchronize,
-        cuStreamSynchronize_ptsz,
-        cuStreamDestroy,
-        cuStreamDestroy_v2,
-        cuStreamWaitEvent,
-        cuStreamWaitEvent_ptsz,
-        cuFuncGetAttribute,
-        cuFuncSetAttribute,
-        cuLaunchHostFunc,
-        cuLaunchKernel,
-        cuLaunchKernel_ptsz,
-        cuMemHostGetDevicePointer_v2,
-        cuOccupancyMaxActiveBlocksPerMultiprocessorWithFlags,
-        cuSurfObjectCreate,
-        cuSurfObjectDestroy,
-        cuTexObjectCreate,
-        cuTexObjectDestroy,
-        cuTexRefGetAddress_v2,
-        cuTexRefGetAddressMode,
-        cuTexRefGetFilterMode,
-        cuTexRefGetFlags,
-        cuTexRefGetMipmapFilterMode,
-        cuTexRefGetMipmapLevelBias,
-        cuTexRefGetMipmapLevelClamp,
-        cuTexRefGetMaxAnisotropy,
-        cuTexRefSetAddress2D_v3,
-        cuTexRefSetAddressMode,
-        cuTexRefSetAddress_v2,
-        cuTexRefSetArray,
-        cuTexRefSetFilterMode,
-        cuTexRefSetFlags,
-        cuTexRefSetFormat,
-        cuTexRefGetFormat,
-        cuTexRefSetMaxAnisotropy,
-        cuTexRefSetMipmapFilterMode,
-        cuTexRefSetMipmapLevelBias,
-        cuTexRefSetMipmapLevelClamp,
-        cuSurfRefSetArray,
-        cuCtxDetach,
-        cuFuncSetBlockShape,
-        cuEventCreate,
-        cuEventDestroy,
-        cuEventDestroy_v2,
-        cuEventQuery,
-        cuEventElapsedTime,
-        cuEventRecord,
-        cuEventRecord_ptsz,
-        cuEventSynchronize,
-        cuGraphAddDependencies,
-        cuGraphAddEmptyNode,
-        cuGraphAddKernelNode,
-        cuGraphCreate,
-        cuGraphDestroy,
-        cuGraphExecDestroy,
-        cuGraphInstantiate,
-        cuGraphInstantiate_v2,
-        cuGraphLaunch,
-        cuGraphicsSubResourceGetMappedArray,
-        cuGraphicsGLRegisterBuffer,
-        cuGraphicsGLRegisterImage,
-        cuGraphicsMapResources,
-        cuGraphicsResourceGetMappedPointer_v2,
-        cuGraphicsUnmapResources,
-        cuGraphicsUnregisterResource,
-        cuLinkAddData_v2,
-        cuLinkComplete,
-        cuLinkDestroy,
-        cuLinkCreate_v2,
-        cuMipmappedArrayCreate,
-        cuMipmappedArrayDestroy,
-        cuMipmappedArrayGetLevel
-    ]
-);
-
-mod definitions {
-    use std::ptr;
-
-    use cuda_types::*;
-    use hip_runtime_sys::*;
-
-    use crate::hip_call_cuda;
-    use crate::r#impl;
-    use crate::r#impl::array;
-    use crate::r#impl::context;
-    use crate::r#impl::dark_api;
-    use crate::r#impl::device;
-    use crate::r#impl::function;
-    use crate::r#impl::gl;
-    use crate::r#impl::graph;
-    use crate::r#impl::hipfix;
-    use crate::r#impl::library;
-    use crate::r#impl::link;
-    use crate::r#impl::memcpy2d_from_cuda;
-    use crate::r#impl::memory;
-    use crate::r#impl::module;
-    use crate::r#impl::pointer;
-    use crate::r#impl::stream;
-    use crate::r#impl::surface;
-    use crate::r#impl::surfref;
-    use crate::r#impl::texobj;
-    use crate::r#impl::texref;
-
-    pub(crate) unsafe fn cuGetErrorString(
-        error: hipError_t,
-        pStr: *mut *const ::std::os::raw::c_char,
-    ) -> CUresult {
-        *pStr = hipGetErrorString(error);
-        CUresult::CUDA_SUCCESS
-    }
-
-    pub(crate) unsafe fn cuInit(Flags: ::std::os::raw::c_uint) -> Result<(), CUresult> {
-        r#impl::init(Flags)
-    }
-
-    pub(crate) unsafe fn cuGetProcAddress(
-        symbol: *const ::std::os::raw::c_char,
-        pfn: *mut *mut ::std::os::raw::c_void,
-        cudaVersion: ::std::os::raw::c_int,
-        flags: cuuint64_t,
-    ) -> CUresult {
-        cuGetProcAddress_v2(symbol, pfn, cudaVersion, flags, ptr::null_mut())
-    }
-
-    pub(crate) fn cuGetProcAddress_v2(
-        symbol: *const ::std::os::raw::c_char,
-        pfn: *mut *mut ::std::os::raw::c_void,
-        cudaVersion: ::std::os::raw::c_int,
-        flags: cuuint64_t,
-        symbolStatus: *mut CUdriverProcAddressQueryResult,
-    ) -> CUresult {
-        unsafe { r#impl::get_proc_address_v2(symbol, pfn, cudaVersion, flags, symbolStatus) }
-    }
-
-    pub(crate) unsafe fn cuGetExportTable(
-        ppExportTable: *mut *const ::std::os::raw::c_void,
-        pExportTableId: *const CUuuid,
-    ) -> CUresult {
-        dark_api::get_table(ppExportTable, pExportTableId)
-    }
-
-    pub(crate) unsafe fn cuDriverGetVersion(driverVersion: *mut ::std::os::raw::c_int) -> CUresult {
-        *driverVersion = crate::DRIVER_VERSION;
-        CUresult::CUDA_SUCCESS
-    }
-
-    pub(crate) unsafe fn cuDeviceCanAccessPeer(
-        canAccessPeer: *mut ::std::os::raw::c_int,
-        dev: hipDevice_t,
-        peerDev: hipDevice_t,
-    ) -> hipError_t {
-        hipDeviceCanAccessPeer(canAccessPeer, dev, peerDev)
-    }
-
-    pub(crate) unsafe fn cuDeviceGet(
-        device: *mut hipDevice_t,
-        ordinal: ::std::os::raw::c_int,
-    ) -> hipError_t {
-        hipDeviceGet(device as _, ordinal)
-    }
-
-    pub(crate) unsafe fn cuDeviceGetCount(count: *mut ::std::os::raw::c_int) -> hipError_t {
-        hipGetDeviceCount(count)
-    }
-
-    pub(crate) unsafe fn cuDeviceGetMemPool(
-        pool: *mut hipMemPool_t,
-        dev: hipDevice_t,
-    ) -> hipError_t {
-        hipDeviceGetMemPool(pool, dev)
-    }
-
-    pub(crate) unsafe fn cuDeviceGetName(
-        name: *mut ::std::os::raw::c_char,
-        len: ::std::os::raw::c_int,
-        dev: hipDevice_t,
-    ) -> hipError_t {
-        device::get_name(name, len, dev)
-    }
-
-    pub(crate) unsafe fn cuDeviceGetUuid(uuid: *mut CUuuid, dev: hipDevice_t) -> CUresult {
-        device::get_uuid(uuid, dev)
-    }
-
-    pub(crate) unsafe fn cuDeviceGetUuid_v2(uuid: *mut CUuuid, dev: hipDevice_t) -> CUresult {
-        device::get_uuid(uuid, dev)
-    }
-
-    pub(crate) unsafe fn cuDeviceGetLuid(
-        luid: *mut ::std::os::raw::c_char,
-        deviceNodeMask: *mut ::std::os::raw::c_uint,
-        dev: hipDevice_t,
-    ) -> CUresult {
-        device::get_luid(luid, deviceNodeMask, dev)
-    }
-
-    pub(crate) unsafe fn cuDeviceTotalMem(
-        bytes: *mut u32,
-        dev: hipDevice_t,
-    ) -> Result<(), hipError_t> {
-        device::total_mem(bytes, dev)
-    }
-
-    pub(crate) unsafe fn cuDeviceTotalMem_v2(bytes: *mut usize, dev: hipDevice_t) -> hipError_t {
-        hipDeviceTotalMem(bytes, dev)
-    }
-
-    pub(crate) unsafe fn cuDeviceGetAttribute(
-        pi: *mut ::std::os::raw::c_int,
-        attrib: CUdevice_attribute,
-        dev: hipDevice_t,
-    ) -> Result<(), CUresult> {
-        device::get_attribute(pi, attrib, dev)
-    }
-
-    pub(crate) unsafe fn cuDeviceGetProperties(
-        prop: *mut CUdevprop,
-        dev: hipDevice_t,
-    ) -> Result<(), CUresult> {
-        device::get_properties(prop, dev)
-    }
-
-    pub(crate) unsafe fn cuDeviceComputeCapability(
-        major: *mut ::std::os::raw::c_int,
-        minor: *mut ::std::os::raw::c_int,
-        dev: hipDevice_t,
-    ) {
-        device::compute_capability(major, minor, dev)
-    }
-
-    pub(crate) unsafe fn cuDevicePrimaryCtxRetain(
-        pctx: *mut *mut context::Context,
-        dev: hipDevice_t,
-    ) -> Result<(), CUresult> {
-        device::primary_ctx_retain(pctx, dev)
-    }
-
-    pub(crate) unsafe fn cuDevicePrimaryCtxRelease(dev: hipDevice_t) -> Result<(), CUresult> {
-        device::primary_ctx_release(dev)
-    }
-
-    pub(crate) unsafe fn cuDevicePrimaryCtxRelease_v2(dev: hipDevice_t) -> Result<(), CUresult> {
-        device::primary_ctx_release(dev)
-    }
-
-    pub(crate) unsafe fn cuDevicePrimaryCtxReset(dev: hipDevice_t) -> Result<(), CUresult> {
-        device::primary_ctx_reset(dev)
-    }
-
-    pub(crate) unsafe fn cuDevicePrimaryCtxReset_v2(dev: hipDevice_t) -> Result<(), CUresult> {
-        device::primary_ctx_reset(dev)
-    }
-
-    pub(crate) unsafe fn cuDevicePrimaryCtxSetFlags(
-        dev: hipDevice_t,
-        flags: ::std::os::raw::c_uint,
-    ) -> Result<(), CUresult> {
-        device::primary_ctx_set_flags(dev, flags)
-    }
-
-    pub(crate) unsafe fn cuDevicePrimaryCtxSetFlags_v2(
-        dev: hipDevice_t,
-        flags: ::std::os::raw::c_uint,
-    ) -> Result<(), CUresult> {
-        device::primary_ctx_set_flags(dev, flags)
-    }
-
-    pub(crate) unsafe fn cuDevicePrimaryCtxGetState(
-        dev: hipDevice_t,
-        flags: *mut ::std::os::raw::c_uint,
-        active: *mut ::std::os::raw::c_int,
-    ) -> Result<(), CUresult> {
-        device::primary_ctx_get_state(dev, flags, active)
-    }
-
-    pub(crate) unsafe fn cuCtxCreate(
-        pctx: *mut *mut context::Context,
-        flags: ::std::os::raw::c_uint,
-        dev: hipDevice_t,
-    ) -> Result<(), CUresult> {
-        context::create(pctx, flags, dev)
-    }
-
-    pub(crate) unsafe fn cuCtxCreate_v2(
-        pctx: *mut *mut context::Context,
-        flags: ::std::os::raw::c_uint,
-        dev: hipDevice_t,
-    ) -> Result<(), CUresult> {
-        context::create(pctx, flags, dev)
-    }
-
-    pub(crate) unsafe fn cuCtxDestroy(ctx: *mut context::Context) -> Result<(), CUresult> {
-        context::destroy(ctx)
-    }
-
-    pub(crate) unsafe fn cuCtxDestroy_v2(ctx: *mut context::Context) -> Result<(), CUresult> {
-        context::destroy(ctx)
-    }
-
-    pub(crate) unsafe fn cuCtxDetach(ctx: *mut context::Context) -> Result<(), CUresult> {
-        Ok(())
-    }
-
-    pub(crate) unsafe fn cuCtxPushCurrent(ctx: *mut context::Context) -> Result<(), CUresult> {
-        context::push_current(ctx)
-    }
-
-    pub(crate) unsafe fn cuCtxPushCurrent_v2(ctx: *mut context::Context) -> Result<(), CUresult> {
-        context::push_current(ctx)
-    }
-
-    pub(crate) unsafe fn cuCtxPopCurrent(pctx: *mut *mut context::Context) -> Result<(), CUresult> {
-        context::pop_current(pctx)
-    }
-
-    pub(crate) unsafe fn cuCtxPopCurrent_v2(
-        pctx: *mut *mut context::Context,
-    ) -> Result<(), CUresult> {
-        context::pop_current(pctx)
-    }
-
-    pub(crate) unsafe fn cuCtxSetCurrent(ctx: *mut context::Context) -> Result<(), CUresult> {
-        context::set_current(ctx)
-    }
-
-    pub(crate) unsafe fn cuCtxGetCurrent(pctx: *mut *mut context::Context) -> CUresult {
-        context::get_current(pctx)
-    }
-
-    pub(crate) unsafe fn cuCtxGetDevice(device: *mut hipDevice_t) -> Result<(), CUresult> {
-        context::get_device(device)
-    }
-
-    pub(crate) unsafe fn cuCtxGetLimit(
-        pvalue: *mut usize,
-        limit: hipLimit_t,
-    ) -> Result<(), CUresult> {
-        context::get_limit(pvalue, limit)
-    }
-
-    pub(crate) unsafe fn cuCtxSetLimit(limit: hipLimit_t, value: usize) -> Result<(), CUresult> {
-        context::set_limit(limit, value)
-    }
-
-    pub(crate) unsafe fn cuCtxSetFlags(flags: u32) -> Result<(), CUresult> {
-        context::set_flags(flags)
-    }
-
-    pub(crate) unsafe fn cuCtxGetStreamPriorityRange(
-        leastPriority: *mut ::std::os::raw::c_int,
-        greatestPriority: *mut ::std::os::raw::c_int,
-    ) -> Result<(), CUresult> {
-        context::get_stream_priority_range(leastPriority, greatestPriority)
-    }
-
-    pub(crate) unsafe fn cuCtxSynchronize() -> Result<(), CUresult> {
-        context::synchronize()
-    }
-
-    // TODO
-    pub(crate) unsafe fn cuCtxSetCacheConfig(config: CUfunc_cache) -> CUresult {
-        CUresult::CUDA_SUCCESS
-    }
-
-    pub(crate) unsafe fn cuCtxGetApiVersion(
-        ctx: *mut context::Context,
-        version: *mut ::std::os::raw::c_uint,
-    ) -> Result<(), CUresult> {
-        context::get_api_version(ctx, version)
-    }
-
-    pub(crate) unsafe fn cuFuncSetCacheConfig(
-        hfunc: *mut function::Function,
-        config: hipFuncCache_t,
-    ) -> CUresult {
-        CUresult::CUDA_SUCCESS
-    }
-
-    pub(crate) unsafe fn cuLibraryLoadData(
-        library: *mut *mut library::Library,
-        code: *const ::std::os::raw::c_void,
-        jitOptions: *mut CUjit_option,
-        jitOptionsValues: *mut *mut ::std::os::raw::c_void,
-        numJitOptions: ::std::os::raw::c_uint,
-        libraryOptions: *mut CUlibraryOption,
-        libraryOptionValues: *mut *mut ::std::os::raw::c_void,
-        numLibraryOptions: ::std::os::raw::c_uint,
-    ) -> Result<(), CUresult> {
-        library::load_data(
-            library,
-            code,
-            jitOptions,
-            jitOptionsValues,
-            numJitOptions,
-            libraryOptions,
-            libraryOptionValues,
-            numLibraryOptions,
-        )
-    }
-
-    pub(crate) unsafe fn cuLibraryGetModule(
-        pMod: *mut *mut module::Module,
-        library: *mut library::Library,
-    ) -> Result<(), CUresult> {
-        library::get_module(pMod, library)
-    }
-
-    pub(crate) unsafe fn cuLibraryUnload(library: *mut library::Library) -> Result<(), CUresult> {
-        library::unload(library)
-    }
-
-    pub(crate) unsafe fn cuModuleLoad(
-        module: *mut *mut module::Module,
-        fname: *const ::std::os::raw::c_char,
-    ) -> Result<(), CUresult> {
-        module::load(module, fname)
-    }
-
-    pub(crate) unsafe fn cuModuleLoadData(
-        module: *mut *mut module::Module,
-        image: *const ::std::os::raw::c_void,
-    ) -> Result<(), CUresult> {
-        module::load_data(module, image)
-    }
-
-    // TODO: parse jit options
-    pub(crate) unsafe fn cuModuleLoadDataEx(
-        module: *mut *mut module::Module,
-        image: *const ::std::os::raw::c_void,
-        numOptions: ::std::os::raw::c_uint,
-        options: *mut CUjit_option,
-        optionValues: *mut *mut ::std::os::raw::c_void,
-    ) -> Result<(), CUresult> {
-        module::load_data(module, image)
-    }
-
-    pub(crate) unsafe fn cuModuleUnload(hmod: *mut module::Module) -> Result<(), CUresult> {
-        module::unload(hmod)
-    }
-
-    pub(crate) unsafe fn cuModuleGetFunction(
-        hfunc: *mut *mut function::Function,
-        hmod: *mut module::Module,
-        name: *const ::std::os::raw::c_char,
-    ) -> Result<(), CUresult> {
-        module::get_function(hfunc, hmod, name)
-    }
-
-    pub(crate) unsafe fn cuModuleGetGlobal_v2(
-        dptr: *mut hipDeviceptr_t,
-        bytes: *mut usize,
-        hmod: *mut module::Module,
-        name: *const ::std::os::raw::c_char,
-    ) -> Result<(), CUresult> {
-        module::get_global(dptr, bytes, hmod, name)
-    }
-
-    pub(crate) unsafe fn cuModuleGetLoadingMode(mode: *mut CUmoduleLoadingMode) -> CUresult {
-        module::get_loading_mode(mode)
-    }
-
-    pub(crate) unsafe fn cuModuleGetSurfRef(
-        pTexRef: *mut *mut textureReference,
-        hmod: *mut module::Module,
-        name: *const ::std::os::raw::c_char,
-    ) -> Result<(), CUresult> {
-        module::get_surf_ref(pTexRef, hmod, name)
-    }
-
-    pub(crate) unsafe fn cuModuleGetTexRef(
-        pTexRef: *mut *mut textureReference,
-        hmod: *mut module::Module,
-        name: *const ::std::os::raw::c_char,
-    ) -> Result<(), CUresult> {
-        module::get_tex_ref(pTexRef, hmod, name)
-    }
-
-    pub(crate) unsafe fn cuMemGetInfo_v2(free: *mut usize, total: *mut usize) -> hipError_t {
-        hipMemGetInfo(free, total)
-    }
-
-    pub(crate) unsafe fn cuMemAlloc_v2(
-        dptr: *mut hipDeviceptr_t,
-        bytesize: usize,
-    ) -> Result<(), CUresult> {
-        memory::alloc(dptr, bytesize)
-    }
-
-    pub(crate) unsafe fn cuMemAllocManaged(
-        dev_ptr: *mut hipDeviceptr_t,
-        size: usize,
-        flags: ::std::os::raw::c_uint,
-    ) -> hipError_t {
-        hipMallocManaged(dev_ptr.cast(), size, flags)
-    }
-
-    pub(crate) unsafe fn cuMemAllocPitch_v2(
-        dptr: *mut hipDeviceptr_t,
-        ptr_pitch: *mut usize,
-        width_in_bytes: usize,
-        height: usize,
-        _element_size_bytes: ::std::os::raw::c_uint,
-    ) -> hipError_t {
-        hipMallocPitch(dptr as _, ptr_pitch, width_in_bytes, height)
-    }
-
-    pub(crate) unsafe fn cuMemFree_v2(dptr: hipDeviceptr_t) -> hipError_t {
-        hipFree(dptr.0)
-    }
-
-    pub(crate) unsafe fn cuMemFreeAsync(
-        dptr: hipDeviceptr_t,
-        hStream: *mut stream::Stream,
-    ) -> Result<(), CUresult> {
-        memory::free_async(dptr, hStream)
-    }
-
-    pub(crate) unsafe fn cuMemFreeHost(p: *mut ::std::os::raw::c_void) -> hipError_t {
-        hipFreeHost(p)
-    }
-
-    pub(crate) unsafe fn cuMemHostAlloc(
-        pp: *mut *mut ::std::os::raw::c_void,
-        bytesize: usize,
-        flags: ::std::os::raw::c_uint,
-    ) -> hipError_t {
-        hipHostMalloc(pp, bytesize, flags)
-    }
-
-    pub(crate) unsafe fn cuMemHostRegister(
-        p: *mut ::std::os::raw::c_void,
-        bytesize: usize,
-        Flags: ::std::os::raw::c_uint,
-    ) -> hipError_t {
-        hipHostRegister(p, bytesize, Flags)
-    }
-
-    pub(crate) unsafe fn cuMemHostRegister_v2(
-        p: *mut ::std::os::raw::c_void,
-        bytesize: usize,
-        Flags: ::std::os::raw::c_uint,
-    ) -> hipError_t {
-        hipHostRegister(p, bytesize, Flags)
-    }
-
-    pub(crate) unsafe fn cuMemHostUnregister(p: *mut ::std::os::raw::c_void) -> hipError_t {
-        hipHostUnregister(p)
-    }
-
-    pub(crate) unsafe fn cuMemGetAddressRange_v2(
-        pbase: *mut hipDeviceptr_t,
-        psize: *mut usize,
-        dptr: hipDeviceptr_t,
-    ) -> hipError_t {
-        memory::get_address_range(pbase, psize, dptr)
-    }
-
-    pub(crate) unsafe fn cuMemPoolSetAttribute(
-        pool: hipMemPool_t,
-        attr: hipMemPoolAttr,
-        value: *mut ::std::os::raw::c_void,
-    ) -> hipError_t {
-        hipMemPoolGetAttribute(pool, attr, value)
-    }
-
-    pub(crate) unsafe fn cuMemPrefetchAsync(
-        devPtr: hipDeviceptr_t,
-        count: usize,
-        dev: hipDevice_t,
-        hStream: *mut stream::Stream,
-    ) -> Result<(), CUresult> {
-        memory::prefetch_async(devPtr, count, dev, hStream)
-    }
-
-    pub(crate) unsafe fn cuDeviceGetPCIBusId(
-        pciBusId: *mut ::std::os::raw::c_char,
-        len: ::std::os::raw::c_int,
-        dev: hipDevice_t,
-    ) -> hipError_t {
-        hipDeviceGetPCIBusId(pciBusId, len, dev)
-    }
-
-    pub(crate) unsafe fn cuMemcpy(
-        dst: hipDeviceptr_t,
-        src: hipDeviceptr_t,
-        ByteCount: usize,
-    ) -> hipError_t {
-        hipMemcpy(dst.0, src.0, ByteCount, hipMemcpyKind::hipMemcpyDefault)
-    }
-
-    pub(crate) unsafe fn cuMemcpy_ptds(
-        dst: hipDeviceptr_t,
-        src: hipDeviceptr_t,
-        ByteCount: usize,
-    ) -> hipError_t {
-        hipMemcpy_spt(dst.0, src.0, ByteCount, hipMemcpyKind::hipMemcpyDefault)
-    }
-
-    pub(crate) unsafe fn cuMemcpyAsync(
-        dst: hipDeviceptr_t,
-        src: hipDeviceptr_t,
-        ByteCount: usize,
-        hStream: *mut stream::Stream,
-    ) -> Result<(), CUresult> {
-        memory::copy_async(dst, src, ByteCount, hStream, false)
-    }
-
-    pub(crate) unsafe fn cuMemcpyAsync_ptsz(
-        dst: hipDeviceptr_t,
-        src: hipDeviceptr_t,
-        ByteCount: usize,
-        hStream: *mut stream::Stream,
-    ) -> Result<(), CUresult> {
-        memory::copy_async(dst, src, ByteCount, hStream, true)
-    }
-
-    pub(crate) unsafe fn cuMemcpyHtoD_v2(
-        dstDevice: hipDeviceptr_t,
-        srcHost: *const ::std::os::raw::c_void,
-        ByteCount: usize,
-    ) -> hipError_t {
-        hipMemcpyHtoD(dstDevice, srcHost as _, ByteCount)
-    }
-
-    pub(crate) unsafe fn cuMemcpyHtoD_v2_ptds(
-        dstDevice: hipDeviceptr_t,
-        srcHost: *const ::std::os::raw::c_void,
-        ByteCount: usize,
-    ) -> hipError_t {
-        hipMemcpy_spt(
-            dstDevice.0,
-            srcHost,
-            ByteCount,
-            hipMemcpyKind::hipMemcpyHostToDevice,
-        )
-    }
-
-    pub(crate) unsafe fn cuMemcpyDtoH_v2(
-        dstHost: *mut ::std::os::raw::c_void,
-        srcDevice: hipDeviceptr_t,
-        ByteCount: usize,
-    ) -> hipError_t {
-        hipMemcpyDtoH(dstHost, srcDevice, ByteCount)
-    }
-
-    pub(crate) unsafe fn cuMemcpyDtoH_v2_ptds(
-        dstHost: *mut ::std::os::raw::c_void,
-        srcDevice: hipDeviceptr_t,
-        ByteCount: usize,
-    ) -> hipError_t {
-        hipMemcpy_spt(
-            dstHost,
-            srcDevice.0,
-            ByteCount,
-            hipMemcpyKind::hipMemcpyDeviceToHost,
-        )
-    }
-
-    pub(crate) unsafe fn cuMemcpyDtoD_v2(
-        dstDevice: hipDeviceptr_t,
-        srcDevice: hipDeviceptr_t,
-        ByteCount: usize,
-    ) -> hipError_t {
-        hipMemcpyDtoD(dstDevice, srcDevice, ByteCount)
-    }
-
-    pub(crate) unsafe fn cuMemcpyDtoDAsync_v2(
-        dstDevice: hipDeviceptr_t,
-        srcDevice: hipDeviceptr_t,
-        ByteCount: usize,
-        hStream: *mut stream::Stream,
-    ) -> Result<(), CUresult> {
-        memory::copy_dtd_async(dstDevice, srcDevice, ByteCount, hStream, false)
-    }
-
-    pub(crate) unsafe fn cuMemcpyDtoDAsync_v2_ptsz(
-        dstDevice: hipDeviceptr_t,
-        srcDevice: hipDeviceptr_t,
-        ByteCount: usize,
-        hStream: *mut stream::Stream,
-    ) -> Result<(), CUresult> {
-        memory::copy_dtd_async(dstDevice, srcDevice, ByteCount, hStream, true)
-    }
-
-    pub(crate) unsafe fn cuMemcpyHtoDAsync_v2(
-        dstDevice: hipDeviceptr_t,
-        srcHost: *const ::std::os::raw::c_void,
-        ByteCount: usize,
-        hStream: *mut stream::Stream,
-    ) -> Result<(), CUresult> {
-        memory::copy_h_to_d_async(dstDevice, srcHost, ByteCount, hStream, false)
-    }
-
-    pub(crate) unsafe fn cuMemcpyHtoDAsync_v2_ptsz(
-        dstDevice: hipDeviceptr_t,
-        srcHost: *const ::std::os::raw::c_void,
-        ByteCount: usize,
-        hStream: *mut stream::Stream,
-    ) -> Result<(), CUresult> {
-        memory::copy_h_to_d_async(dstDevice, srcHost, ByteCount, hStream, true)
-    }
-
-    pub(crate) unsafe fn cuMemcpyDtoHAsync_v2(
-        dstHost: *mut ::std::os::raw::c_void,
-        srcDevice: hipDeviceptr_t,
-        ByteCount: usize,
-        hStream: *mut stream::Stream,
-    ) -> Result<(), CUresult> {
-        memory::copy_d_to_h_async(dstHost, srcDevice, ByteCount, hStream, false)
-    }
-
-    pub(crate) unsafe fn cuMemcpyDtoHAsync_v2_ptsz(
-        dstHost: *mut ::std::os::raw::c_void,
-        srcDevice: hipDeviceptr_t,
-        ByteCount: usize,
-        hStream: *mut stream::Stream,
-    ) -> Result<(), CUresult> {
-        memory::copy_d_to_h_async(dstHost, srcDevice, ByteCount, hStream, true)
-    }
-
-    pub(crate) unsafe fn cuMemcpy2D_v2(copy: *const CUDA_MEMCPY2D) -> hipError_t {
-        memory::copy2d(copy)
-    }
-
-    pub(crate) unsafe fn cuMemcpy2DAsync_v2(
-        copy: *const CUDA_MEMCPY2D,
-        hStream: *mut stream::Stream,
-    ) -> Result<(), CUresult> {
-        memory::copy2d_async(copy, hStream)
-    }
-
-    pub(crate) unsafe fn cuMemcpy2DUnaligned_v2(copy: *const CUDA_MEMCPY2D) -> hipError_t {
-        memory::copy2d_unaligned(copy)
-    }
-
-    pub(crate) unsafe fn cuMemcpy3D_v2(copy: *const CUDA_MEMCPY3D) -> Result<(), CUresult> {
-        memory::copy3d(copy)
-    }
-
-    pub(crate) unsafe fn cuMemcpy3DAsync_v2(
-        copy: *const CUDA_MEMCPY3D,
-        hStream: *mut stream::Stream,
-    ) -> Result<(), CUresult> {
-        memory::copy3d_async(copy, hStream)
-    }
-
-    pub(crate) unsafe fn cuMemsetD8_v2(
-        dstDevice: hipDeviceptr_t,
-        uc: ::std::os::raw::c_uchar,
-        N: usize,
-    ) -> hipError_t {
-        hipMemsetD8(dstDevice, uc, N)
-    }
-
-    pub(crate) unsafe fn cuMemsetD8_v2_ptds(
-        dstDevice: hipDeviceptr_t,
-        uc: ::std::os::raw::c_uchar,
-        N: usize,
-    ) -> hipError_t {
-        memory::set_d8_ptds(dstDevice, uc, N)
-    }
-
-    pub(crate) unsafe fn cuMemsetD8Async(
-        dstDevice: hipDeviceptr_t,
-        uc: ::std::os::raw::c_uchar,
-        N: usize,
-        hStream: *mut stream::Stream,
-    ) -> Result<(), CUresult> {
-        memory::set_d8_async(dstDevice, uc, N, hStream, false)
-    }
-
-    pub(crate) unsafe fn cuMemsetD8Async_ptsz(
-        dstDevice: hipDeviceptr_t,
-        uc: ::std::os::raw::c_uchar,
-        N: usize,
-        hStream: *mut stream::Stream,
-    ) -> Result<(), CUresult> {
-        memory::set_d8_async(dstDevice, uc, N, hStream, true)
-    }
-
-    pub(crate) unsafe fn cuMemsetD16_v2(
-        dstDevice: hipDeviceptr_t,
-        us: ::std::os::raw::c_ushort,
-        N: usize,
-    ) -> hipError_t {
-        hipMemsetD16(dstDevice, us, N)
-    }
-
-    pub(crate) unsafe fn cuMemsetD32Async(
-        dstDevice: hipDeviceptr_t,
-        ui: ::std::os::raw::c_uint,
-        N: usize,
-        hStream: *mut stream::Stream,
-    ) -> Result<(), CUresult> {
-        memory::set_d32_async(dstDevice, ui, N, hStream)
-    }
-
-    pub(crate) unsafe fn cuMemsetD16_v2_ptds(
-        dstDevice: hipDeviceptr_t,
-        us: ::std::os::raw::c_ushort,
-        N: usize,
-    ) -> hipError_t {
-        hipMemsetD16(dstDevice, us, N)
-    }
-
-    pub(crate) unsafe fn cuMemsetD32_v2(
-        dstDevice: hipDeviceptr_t,
-        ui: ::std::os::raw::c_uint,
-        N: usize,
-    ) -> hipError_t {
-        hipMemsetD32(dstDevice, ui as i32, N)
-    }
-
-    pub(crate) unsafe fn cuMemsetD32_v2_ptds(
-        dstDevice: hipDeviceptr_t,
-        ui: ::std::os::raw::c_uint,
-        N: usize,
-    ) -> hipError_t {
-        hipMemset_spt(dstDevice.0, ui as i32, N)
-    }
-
-    pub(crate) unsafe fn cuMemsetD2D8_v2(
-        dst_device: hipDeviceptr_t,
-        dst_pitch: usize,
-        uc: ::std::os::raw::c_uchar,
-        width: usize,
-        height: usize,
-    ) -> hipError_t {
-        hipMemset2D(
-            dst_device.0,
-            dst_pitch,
-            i32::from_ne_bytes([uc, uc, uc, uc]),
-            width,
-            height,
-        )
-    }
-
-    pub(crate) unsafe fn cuOccupancyMaxPotentialBlockSize(
-        minGridSize: *mut ::std::os::raw::c_int,
-        blockSize: *mut ::std::os::raw::c_int,
-        func: *mut function::Function,
-        blockSizeToDynamicSMemSize: CUoccupancyB2DSize,
-        dynamicSMemSize: usize,
-        blockSizeLimit: ::std::os::raw::c_int,
-    ) -> Result<(), CUresult> {
-        function::occupancy_max_potential_block_size(
-            minGridSize,
-            blockSize,
-            func,
-            blockSizeToDynamicSMemSize,
-            dynamicSMemSize,
-            blockSizeLimit,
-        )
-    }
-
-    pub(crate) unsafe fn cuArrayCreate_v2(
-        pHandle: *mut CUarray,
-        pAllocateArray: *const HIP_ARRAY_DESCRIPTOR,
-    ) -> Result<(), CUresult> {
-        array::create(pHandle, pAllocateArray)
-    }
-
-    pub(crate) unsafe fn cuArrayDestroy(hArray: CUarray) -> hipError_t {
-        let cu_array = hipfix::array::get(hArray);
-        hipArrayDestroy(cu_array)
-    }
-
-    pub(crate) unsafe fn cuArray3DCreate_v2(
-        pHandle: *mut CUarray,
-        pAllocateArray: *const HIP_ARRAY3D_DESCRIPTOR,
-    ) -> Result<(), CUresult> {
-        array::create_3d(pHandle, pAllocateArray)
-    }
-
-    pub(crate) unsafe fn cuArray3DGetDescriptor_v2(
-        pArrayDescriptor: *mut CUDA_ARRAY3D_DESCRIPTOR,
-        hArray: CUarray,
-    ) -> hipError_t {
-        array::get_descriptor_3d(pArrayDescriptor, hArray)
-    }
-
-    pub(crate) unsafe fn cuPointerGetAttribute(
-        data: *mut ::std::os::raw::c_void,
-        attribute: hipPointer_attribute,
-        ptr: hipDeviceptr_t,
-    ) -> Result<(), CUresult> {
-        pointer::get_attribute(data, attribute, ptr)
-    }
-
-    pub(crate) unsafe fn cuPointerGetAttributes(
-        numAttributes: ::std::os::raw::c_uint,
-        attributes: *mut hipPointer_attribute,
-        data: *mut *mut ::std::os::raw::c_void,
-        ptr: hipDeviceptr_t,
-    ) -> hipError_t {
-        pointer::get_attributes(numAttributes, attributes, data, ptr)
-    }
-
-    pub(crate) unsafe fn cuStreamCreate(
-        phStream: *mut *mut stream::Stream,
-        Flags: ::std::os::raw::c_uint,
-    ) -> Result<(), CUresult> {
-        stream::create_with_priority(phStream, Flags, 0)
-    }
-
-    pub(crate) unsafe fn cuStreamCreateWithPriority(
-        phStream: *mut *mut stream::Stream,
-        flags: ::std::os::raw::c_uint,
-        priority: ::std::os::raw::c_int,
-    ) -> Result<(), CUresult> {
-        stream::create_with_priority(phStream, flags, priority)
-    }
-
-    pub(crate) unsafe fn cuStreamGetCaptureInfo(
-        stream: *mut stream::Stream,
-        captureStatus_out: *mut hipStreamCaptureStatus,
-        id_out: *mut cuuint64_t,
-    ) -> Result<(), CUresult> {
-        stream::get_capture_info(stream, captureStatus_out, id_out)
-    }
-
-    pub(crate) unsafe fn cuStreamGetCtx(
-        hStream: *mut stream::Stream,
-        pctx: *mut *mut context::Context,
-    ) -> Result<(), CUresult> {
-        stream::get_ctx(hStream, pctx)
-    }
-
-    pub(crate) unsafe fn cuStreamGetCtx_ptsz(
-        hStream: *mut stream::Stream,
-        pctx: *mut *mut context::Context,
-    ) -> Result<(), CUresult> {
-        stream::get_ctx(hStream, pctx)
-    }
-
-    pub(crate) unsafe fn cuStreamGetFlags(
-        hStream: *mut stream::Stream,
-        flags: *mut ::std::os::raw::c_uint,
-    ) -> Result<(), CUresult> {
-        stream::get_flags(hStream, flags)
-    }
-
-    pub(crate) unsafe fn cuStreamIsCapturing(
-        hStream: *mut stream::Stream,
-        captureStatus: *mut hipStreamCaptureStatus,
-    ) -> Result<(), CUresult> {
-        stream::is_capturing(hStream, captureStatus)
-    }
-
-    pub(crate) unsafe fn cuStreamQuery(hStream: *mut stream::Stream) -> Result<(), CUresult> {
-        stream::query(hStream)
-    }
-
-    pub(crate) unsafe fn cuStreamSynchronize(hStream: *mut stream::Stream) -> Result<(), CUresult> {
-        stream::synchronize(hStream, false)
-    }
-
-    pub(crate) unsafe fn cuStreamSynchronize_ptsz(
-        hStream: *mut stream::Stream,
-    ) -> Result<(), CUresult> {
-        stream::synchronize(hStream, true)
-    }
-
-    pub(crate) unsafe fn cuStreamDestroy(hStream: *mut stream::Stream) -> Result<(), CUresult> {
-        stream::destroy(hStream)
-    }
-
-    pub(crate) unsafe fn cuStreamDestroy_v2(hStream: *mut stream::Stream) -> Result<(), CUresult> {
-        stream::destroy(hStream)
-    }
-
-    pub(crate) unsafe fn cuStreamWaitEvent(
-        hStream: *mut stream::Stream,
-        hEvent: hipEvent_t,
-        Flags: ::std::os::raw::c_uint,
-    ) -> Result<(), CUresult> {
-        stream::wait_event(hStream, hEvent, Flags, false)
-    }
-
-    pub(crate) unsafe fn cuStreamWaitEvent_ptsz(
-        hStream: *mut stream::Stream,
-        hEvent: hipEvent_t,
-        Flags: ::std::os::raw::c_uint,
-    ) -> Result<(), CUresult> {
-        stream::wait_event(hStream, hEvent, Flags, true)
-    }
-
-    pub(crate) unsafe fn cuFuncGetAttribute(
-        pi: *mut ::std::os::raw::c_int,
-        attrib: hipFunction_attribute,
-        func: *mut function::Function,
-    ) -> Result<(), CUresult> {
-        function::get_attribute(pi, attrib, func)
-    }
-
-    pub(crate) unsafe fn cuFuncSetAttribute(
-        func: *mut function::Function,
-        attrib: hipFunction_attribute,
-        value: ::std::os::raw::c_int,
-    ) -> Result<(), CUresult> {
-        function::set_attribute(func, attrib, value)
-    }
-
-    pub(crate) unsafe fn cuLaunchHostFunc(
-        stream: *mut stream::Stream,
-        fn_: CUhostFn,
-        userData: *mut ::std::os::raw::c_void,
-    ) -> Result<(), CUresult> {
-        stream::launch_host_func(stream, fn_, userData)
-    }
-
-    pub(crate) unsafe fn cuLaunchKernel(
-        f: *mut function::Function,
-        gridDimX: ::std::os::raw::c_uint,
-        gridDimY: ::std::os::raw::c_uint,
-        gridDimZ: ::std::os::raw::c_uint,
-        blockDimX: ::std::os::raw::c_uint,
-        blockDimY: ::std::os::raw::c_uint,
-        blockDimZ: ::std::os::raw::c_uint,
-        sharedMemBytes: ::std::os::raw::c_uint,
-        hStream: *mut stream::Stream,
-        kernelParams: *mut *mut ::std::os::raw::c_void,
-        extra: *mut *mut ::std::os::raw::c_void,
-    ) -> Result<(), CUresult> {
-        function::launch_kernel(
-            f,
-            gridDimX,
-            gridDimY,
-            gridDimZ,
-            blockDimX,
-            blockDimY,
-            blockDimZ,
-            sharedMemBytes,
-            hStream,
-            kernelParams,
-            extra,
-            false,
-        )
-    }
-
-    pub(crate) unsafe fn cuLaunchKernel_ptsz(
-        f: *mut function::Function,
-        gridDimX: ::std::os::raw::c_uint,
-        gridDimY: ::std::os::raw::c_uint,
-        gridDimZ: ::std::os::raw::c_uint,
-        blockDimX: ::std::os::raw::c_uint,
-        blockDimY: ::std::os::raw::c_uint,
-        blockDimZ: ::std::os::raw::c_uint,
-        sharedMemBytes: ::std::os::raw::c_uint,
-        hStream: *mut stream::Stream,
-        kernelParams: *mut *mut ::std::os::raw::c_void,
-        extra: *mut *mut ::std::os::raw::c_void,
-    ) -> Result<(), CUresult> {
-        function::launch_kernel(
-            f,
-            gridDimX,
-            gridDimY,
-            gridDimZ,
-            blockDimX,
-            blockDimY,
-            blockDimZ,
-            sharedMemBytes,
-            hStream,
-            kernelParams,
-            extra,
-            true,
-        )
-    }
-
-    pub(crate) unsafe fn cuMemHostGetDevicePointer_v2(
-        pdptr: *mut hipDeviceptr_t,
-        p: *mut ::std::os::raw::c_void,
-        Flags: ::std::os::raw::c_uint,
-    ) -> hipError_t {
-        memory::host_get_device_pointer(pdptr, p, Flags)
-    }
-
-    pub(crate) unsafe fn cuOccupancyMaxActiveBlocksPerMultiprocessorWithFlags(
-        num_blocks: *mut ::std::os::raw::c_int,
-        func: *mut function::Function,
-        block_size: ::std::os::raw::c_int,
-        dynamic_smem_size: usize,
-        flags: ::std::os::raw::c_uint,
-    ) -> Result<(), CUresult> {
-        function::occupancy_max_potential_blocks_per_multiprocessor(
-            num_blocks,
-            func,
-            block_size,
-            dynamic_smem_size,
-            flags,
-        )
-    }
-
-    pub(crate) unsafe fn cuSurfObjectCreate(
-        pSurfObject: *mut hipSurfaceObject_t,
-        pResDesc: *const CUDA_RESOURCE_DESC,
-    ) -> Result<(), CUresult> {
-        surface::create(pSurfObject, pResDesc)
-    }
-
-<<<<<<< HEAD
-    pub(crate) unsafe fn cuSurfObjectDestroy(surfObject: hipSurfaceObject_t) -> hipError_t {
-        hipDestroySurfaceObject(surfObject)
-=======
-    pub(crate) unsafe fn cuSurfObjectDestroy(
-        surfObject: hipSurfaceObject_t,
-    ) -> hipError_t {
-        surface::destroy(surfObject)
->>>>>>> fcd7a578
-    }
-
-    pub(crate) unsafe fn cuTexObjectCreate(
-        pTexObject: *mut hipTextureObject_t,
-        pResDesc: *const CUDA_RESOURCE_DESC,
-        pTexDesc: *const HIP_TEXTURE_DESC,
-        pResViewDesc: *const HIP_RESOURCE_VIEW_DESC,
-    ) -> Result<(), CUresult> {
-        texobj::create(pTexObject, pResDesc, pTexDesc, pResViewDesc)
-    }
-
-    pub(crate) unsafe fn cuTexObjectDestroy(texObject: hipTextureObject_t) -> hipError_t {
-        hipTexObjectDestroy(texObject)
-    }
-
-    pub(crate) unsafe fn cuTexRefGetAddress_v2(
-        pdptr: *mut hipDeviceptr_t,
-        tex_ref: *mut textureReference,
-    ) -> hipError_t {
-        hipTexRefGetAddress(pdptr, tex_ref)
-    }
-
-    pub(crate) unsafe fn cuTexRefGetAddressMode(
-        pam: *mut hipTextureAddressMode,
-        tex_ref: *mut textureReference,
-        dim: ::std::os::raw::c_int,
-    ) -> hipError_t {
-        hipTexRefGetAddressMode(pam, tex_ref, dim)
-    }
-
-    pub(crate) unsafe fn cuTexRefGetFilterMode(
-        pfm: *mut hipTextureFilterMode,
-        tex_ref: *mut textureReference,
-    ) -> hipError_t {
-        hipTexRefGetFilterMode(pfm, tex_ref)
-    }
-
-    pub(crate) unsafe fn cuTexRefGetFlags(
-        flags: *mut ::std::os::raw::c_uint,
-        tex_ref: *mut textureReference,
-    ) -> hipError_t {
-        hipTexRefGetFlags(flags, tex_ref)
-    }
-
-    pub(crate) unsafe fn cuTexRefGetMipmapFilterMode(
-        pfm: *mut hipTextureFilterMode,
-        tex_ref: *mut textureReference,
-    ) -> hipError_t {
-        texref::get_mipmap_filter_mode(pfm, tex_ref)
-    }
-
-    pub(crate) unsafe fn cuTexRefGetMipmapLevelBias(
-        pbias: *mut f32,
-        tex_ref: *mut textureReference,
-    ) -> hipError_t {
-        texref::get_mipmap_level_bias(pbias, tex_ref)
-    }
-
-    pub(crate) unsafe fn cuTexRefGetMipmapLevelClamp(
-        min_mipmap_level_clamp: *mut f32,
-        max_mipmap_level_clamp: *mut f32,
-        tex_ref: *mut textureReference,
-    ) -> hipError_t {
-        texref::get_mipmap_level_clamp(min_mipmap_level_clamp, max_mipmap_level_clamp, tex_ref)
-    }
-
-    pub(crate) unsafe fn cuTexRefGetMaxAnisotropy(
-        pmaxAniso: *mut ::std::os::raw::c_int,
-        tex_ref: *mut textureReference,
-    ) -> hipError_t {
-        texref::get_max_anisotropy(pmaxAniso, tex_ref)
-    }
-
-    pub(crate) unsafe fn cuTexRefSetAddress2D_v3(
-        tex_ref: *mut textureReference,
-        desc: *const HIP_ARRAY_DESCRIPTOR,
-        dptr: hipDeviceptr_t,
-        pitch: usize,
-    ) -> hipError_t {
-        hipTexRefSetAddress2D(tex_ref, desc, dptr, pitch)
-    }
-
-    pub(crate) unsafe fn cuTexRefSetAddressMode(
-        tex_ref: *mut textureReference,
-        dim: ::std::os::raw::c_int,
-        am: hipTextureAddressMode,
-    ) -> Result<(), CUresult> {
-        texref::set_address_mode(tex_ref, dim, am)
-    }
-
-    pub(crate) unsafe fn cuTexRefSetAddress_v2(
-        byte_offset: *mut usize,
-        tex_ref: *mut textureReference,
-        dptr: hipDeviceptr_t,
-        bytes: usize,
-    ) -> hipError_t {
-        texref::set_address(byte_offset, tex_ref, dptr, bytes)
-    }
-
-    pub(crate) unsafe fn cuTexRefSetArray(
-        hTexRef: *mut textureReference,
-        hArray: CUarray,
-        Flags: ::std::os::raw::c_uint,
-    ) -> Result<(), CUresult> {
-        texref::set_array(hTexRef, hArray, Flags)
-    }
-
-    pub(crate) unsafe fn cuTexRefSetFilterMode(
-        tex_ref: *mut textureReference,
-        fm: hipTextureFilterMode,
-    ) -> Result<(), CUresult> {
-        texref::set_filter_mode(tex_ref, fm)
-    }
-
-    pub(crate) unsafe fn cuTexRefSetFlags(
-        tex_ref: *mut textureReference,
-        flags: ::std::os::raw::c_uint,
-    ) -> Result<(), CUresult> {
-        texref::set_flags(tex_ref, flags)
-    }
-
-    pub(crate) unsafe fn cuTexRefSetFormat(
-        tex_ref: *mut textureReference,
-        fmt: hipArray_Format,
-        num_packed_components: ::std::os::raw::c_int,
-    ) -> Result<(), CUresult> {
-        texref::set_format(tex_ref, fmt, num_packed_components)
-    }
-
-    pub(crate) unsafe fn cuTexRefGetFormat(
-        pFormat: *mut hipArray_Format,
-        pNumChannels: *mut ::std::os::raw::c_int,
-        hTexRef: *mut textureReference,
-    ) -> hipError_t {
-        hipTexRefGetFormat(pFormat, pNumChannels, hTexRef)
-    }
-
-    pub(crate) unsafe fn cuTexRefSetMaxAnisotropy(
-        tex_ref: *mut textureReference,
-        max_aniso: ::std::os::raw::c_uint,
-    ) -> Result<(), CUresult> {
-        texref::set_max_anisotropy(tex_ref, max_aniso)
-    }
-
-    pub(crate) unsafe fn cuTexRefSetMipmapFilterMode(
-        tex_ref: *mut textureReference,
-        fm: hipTextureFilterMode,
-    ) -> Result<(), CUresult> {
-        texref::set_mipmap_filter_mode(tex_ref, fm)
-    }
-
-    pub(crate) unsafe fn cuTexRefSetMipmapLevelBias(
-        tex_ref: *mut textureReference,
-        bias: f32,
-    ) -> Result<(), CUresult> {
-        texref::set_mipmap_level_bias(tex_ref, bias)
-    }
-
-    pub(crate) unsafe fn cuTexRefSetMipmapLevelClamp(
-        tex_ref: *mut textureReference,
-        min_mipmap_level_clamp: f32,
-        max_mipmap_level_clamp: f32,
-    ) -> Result<(), CUresult> {
-        texref::set_mipmap_level_clamp(tex_ref, min_mipmap_level_clamp, max_mipmap_level_clamp)
-    }
-
-    pub(crate) unsafe fn cuSurfRefSetArray(
-        hSurfRef: *mut textureReference,
-        hArray: CUarray,
-        Flags: ::std::os::raw::c_uint,
-    ) -> Result<(), CUresult> {
-        surfref::set_array(hSurfRef, hArray, Flags)
-    }
-
-    pub(crate) unsafe fn cuFuncSetBlockShape(
-        hfunc: *mut function::Function,
-        x: ::std::os::raw::c_int,
-        y: ::std::os::raw::c_int,
-        z: ::std::os::raw::c_int,
-    ) -> Result<(), CUresult> {
-        Ok(())
-    }
-
-    pub(crate) unsafe fn cuEventCreate(
-        phEvent: *mut hipEvent_t,
-        Flags: ::std::os::raw::c_uint,
-    ) -> hipError_t {
-        hipEventCreate(phEvent)
-    }
-
-    pub(crate) unsafe fn cuEventDestroy(event: hipEvent_t) -> hipError_t {
-        cuEventDestroy_v2(event)
-    }
-
-    pub(crate) unsafe fn cuEventDestroy_v2(event: hipEvent_t) -> hipError_t {
-        hipEventDestroy(event)
-    }
-
-    pub(crate) unsafe fn cuEventQuery(event: hipEvent_t) -> hipError_t {
-        hipEventQuery(event)
-    }
-
-    pub(crate) unsafe fn cuEventElapsedTime(
-        ms: *mut f32,
-        start: hipEvent_t,
-        stop: hipEvent_t,
-    ) -> hipError_t {
-        hipEventElapsedTime(ms, start, stop)
-    }
-
-    pub(crate) unsafe fn cuEventRecord(
-        event: hipEvent_t,
-        stream: *mut stream::Stream,
-    ) -> Result<(), CUresult> {
-        let stream = stream::as_hip_stream(stream)?;
-        hip_call_cuda!(hipEventRecord(event, stream));
-        Ok(())
-    }
-
-    pub(crate) unsafe fn cuEventRecord_ptsz(
-        event: hipEvent_t,
-        stream: *mut stream::Stream,
-    ) -> Result<(), CUresult> {
-        let stream = hipfix::as_hip_stream_per_thread(stream, true)?;
-        hip_call_cuda!(hipEventRecord(event, stream));
-        Ok(())
-    }
-
-    pub(crate) unsafe fn cuEventSynchronize(event: hipEvent_t) -> hipError_t {
-        hipEventSynchronize(event)
-    }
-
-    pub(crate) unsafe fn cuGraphAddDependencies(
-        graph: hipGraph_t,
-        from: *const hipGraphNode_t,
-        to: *const hipGraphNode_t,
-        numDependencies: usize,
-    ) -> hipError_t {
-        hipGraphAddDependencies(graph, from, to, numDependencies)
-    }
-
-    pub(crate) unsafe fn cuGraphAddEmptyNode(
-        pGraphNode: *mut hipGraphNode_t,
-        graph: hipGraph_t,
-        pDependencies: *const hipGraphNode_t,
-        numDependencies: usize,
-    ) -> hipError_t {
-        hipGraphAddEmptyNode(pGraphNode, graph, pDependencies, numDependencies)
-    }
-
-    pub(crate) unsafe fn cuGraphAddKernelNode(
-        phGraphNode: *mut hipGraphNode_t,
-        hGraph: hipGraph_t,
-        dependencies: *const hipGraphNode_t,
-        numDependencies: usize,
-        nodeParams: *const CUDA_KERNEL_NODE_PARAMS_v1,
-    ) -> Result<(), CUresult> {
-        graph::add_kernel_node(
-            phGraphNode,
-            hGraph,
-            dependencies,
-            numDependencies,
-            nodeParams,
-        )
-    }
-
-    pub(crate) unsafe fn cuGraphCreate(
-        phGraph: *mut hipGraph_t,
-        flags: ::std::os::raw::c_uint,
-    ) -> hipError_t {
-        hipGraphCreate(phGraph, flags)
-    }
-
-    pub(crate) unsafe fn cuGraphDestroy(graph: hipGraph_t) -> hipError_t {
-        hipGraphDestroy(graph)
-    }
-
-    pub(crate) unsafe fn cuGraphExecDestroy(graphExec: hipGraphExec_t) -> hipError_t {
-        hipGraphExecDestroy(graphExec)
-    }
-
-    pub(crate) unsafe fn cuGraphInstantiate(
-        phGraphExec: *mut hipGraphExec_t,
-        hGraph: hipGraph_t,
-        phErrorNode: *mut hipGraphNode_t,
-        logBuffer: *mut ::std::os::raw::c_char,
-        bufferSize: usize,
-    ) -> hipError_t {
-        hipGraphInstantiate(phGraphExec, hGraph, phErrorNode, logBuffer, bufferSize)
-    }
-
-    pub(crate) unsafe fn cuGraphInstantiate_v2(
-        phGraphExec: *mut hipGraphExec_t,
-        hGraph: hipGraph_t,
-        phErrorNode: *mut hipGraphNode_t,
-        logBuffer: *mut ::std::os::raw::c_char,
-        bufferSize: usize,
-    ) -> hipError_t {
-        cuGraphInstantiate(phGraphExec, hGraph, phErrorNode, logBuffer, bufferSize)
-    }
-
-    pub(crate) unsafe fn cuGraphLaunch(
-        hGraph: hipGraphExec_t,
-        hStream: *mut stream::Stream,
-    ) -> Result<(), CUresult> {
-        graph::launch(hGraph, hStream)
-    }
-
-    pub(crate) unsafe fn cuGraphicsSubResourceGetMappedArray(
-        pArray: *mut CUarray,
-        resource: hipGraphicsResource_t,
-        arrayIndex: ::std::os::raw::c_uint,
-        mipLevel: ::std::os::raw::c_uint,
-    ) -> hipError_t {
-        hipGraphicsSubResourceGetMappedArray(pArray.cast(), resource, arrayIndex, mipLevel)
-    }
-
-    pub(crate) unsafe fn cuGraphicsGLRegisterBuffer(
-        resource: *mut hipGraphicsResource_t,
-        buffer: u32,
-        flags: ::std::os::raw::c_uint,
-    ) -> hipError_t {
-        gl::register_buffer(resource, buffer, flags)
-    }
-
-    pub(crate) unsafe fn cuGraphicsGLRegisterImage(
-        resource: *mut hipGraphicsResource_t,
-        image: u32,
-        target: u32,
-        flags: ::std::os::raw::c_uint,
-    ) -> hipError_t {
-        gl::register_image(resource, image, target, flags)
-    }
-
-    pub(crate) unsafe fn cuGraphicsMapResources(
-        count: ::std::os::raw::c_uint,
-        resources: *mut hipGraphicsResource_t,
-        hStream: *mut stream::Stream,
-    ) -> Result<(), CUresult> {
-        gl::map_resources(count, resources, hStream)
-    }
-
-    pub(crate) unsafe fn cuGraphicsResourceGetMappedPointer_v2(
-        pDevPtr: *mut hipDeviceptr_t,
-        pSize: *mut usize,
-        resource: hipGraphicsResource_t,
-    ) -> hipError_t {
-        hipGraphicsResourceGetMappedPointer(pDevPtr.cast(), pSize, resource)
-    }
-
-    pub(crate) unsafe fn cuGraphicsUnmapResources(
-        count: ::std::os::raw::c_uint,
-        resources: *mut hipGraphicsResource_t,
-        hStream: *mut stream::Stream,
-    ) -> Result<(), CUresult> {
-        gl::unmap_resources(count, resources, hStream)
-    }
-
-    pub(crate) unsafe fn cuGraphicsUnregisterResource(
-        resource: hipGraphicsResource_t,
-    ) -> hipError_t {
-        hipGraphicsUnregisterResource(resource)
-    }
-
-    pub(crate) unsafe fn cuLinkAddData_v2(
-        state: *mut link::LinkState,
-        type_: CUjitInputType,
-        data: *mut ::std::os::raw::c_void,
-        size: usize,
-        name: *const ::std::os::raw::c_char,
-        numOptions: ::std::os::raw::c_uint,
-        options: *mut CUjit_option,
-        optionValues: *mut *mut ::std::os::raw::c_void,
-    ) -> Result<(), CUresult> {
-        link::add_data(
-            state,
-            type_,
-            data,
-            size,
-            name,
-            numOptions,
-            options,
-            optionValues,
-        )
-    }
-
-    pub(crate) unsafe fn cuLinkComplete(
-        state: *mut link::LinkState,
-        cubinOut: *mut *mut ::std::os::raw::c_void,
-        sizeOut: *mut usize,
-    ) -> Result<(), CUresult> {
-        link::complete(state, cubinOut, sizeOut)
-    }
-
-    pub(crate) unsafe fn cuLinkDestroy(state: *mut link::LinkState) -> Result<(), CUresult> {
-        link::destroy(state)
-    }
-
-    pub(crate) unsafe fn cuLinkCreate_v2(
-        numOptions: ::std::os::raw::c_uint,
-        options: *mut CUjit_option,
-        optionValues: *mut *mut ::std::os::raw::c_void,
-        stateOut: *mut *mut link::LinkState,
-    ) -> Result<(), CUresult> {
-        link::create(numOptions, options, optionValues, stateOut)
-    }
-
-    pub(crate) unsafe fn cuMipmappedArrayCreate(
-        pHandle: *mut CUmipmappedArray,
-        pMipmappedArrayDesc: *const HIP_ARRAY3D_DESCRIPTOR,
-        numMipmapLevels: ::std::os::raw::c_uint,
-    ) -> Result<(), CUresult> {
-        array::mipmapped_create(pHandle, pMipmappedArrayDesc, numMipmapLevels)
-    }
-
-    pub(crate) unsafe fn cuMipmappedArrayDestroy(
-        hMipmappedArray: CUmipmappedArray,
-    ) -> hipError_t {
-        array::mipmapped_destroy(hMipmappedArray)
-    }
-
-    pub(crate) unsafe fn cuMipmappedArrayGetLevel(
-        pLevelArray: *mut CUarray,
-        hMipmappedArray: CUmipmappedArray,
-        level: ::std::os::raw::c_uint,
-    ) -> Result<(), CUresult> {
-        array::mipmapped_get_level(pLevelArray, hMipmappedArray, level)
-    }
-}
+use cuda_base::cuda_function_declarations;
+
+use crate::r#impl::{FromCuda, IntoCuda};
+
+macro_rules! unimplemented_cuda_fn {
+    ($($abi:literal fn $fn_name:ident( $($arg_id:ident : $arg_type:ty),* ) -> $ret_type:path);*) => {
+        $(
+            #[cfg_attr(not(test), no_mangle)]
+            pub unsafe extern $abi fn $fn_name ( $( $arg_id : $arg_type),* ) -> $ret_type {
+                crate::r#impl::unimplemented()
+            }
+        )*
+    };
+}
+
+macro_rules! implemented_cuda_fn {
+    ($($abi:literal fn $fn_name:ident( $($arg_id:ident : $arg_type:ty),* ) -> $ret_type:path);*) => {
+        $(
+            #[cfg_attr(not(test), no_mangle)]
+            pub unsafe extern $abi fn $fn_name ( $( $arg_id : $arg_type),* ) -> $ret_type {
+                definitions::$fn_name($(FromCuda::from_cuda($arg_id)),*).into_cuda()
+            }
+        )*
+    };
+}
+
+cuda_function_declarations!(
+    cuda_types,
+    unimplemented_cuda_fn,
+    implemented_cuda_fn,
+    [
+        cuGetErrorString,
+        cuInit,
+        cuGetProcAddress,
+        cuGetProcAddress_v2,
+        cuGetExportTable,
+        cuDriverGetVersion,
+        cuDeviceCanAccessPeer,
+        cuDeviceGet,
+        cuDeviceGetCount,
+        cuDeviceGetMemPool,
+        cuDeviceGetName,
+        cuDeviceGetUuid,
+        cuDeviceGetUuid_v2,
+        cuDeviceGetLuid,
+        cuDeviceTotalMem,
+        cuDeviceTotalMem_v2,
+        cuDeviceGetAttribute,
+        cuDeviceGetProperties,
+        cuDeviceComputeCapability,
+        cuDevicePrimaryCtxRetain,
+        cuDevicePrimaryCtxRelease,
+        cuDevicePrimaryCtxRelease_v2,
+        cuDevicePrimaryCtxReset,
+        cuDevicePrimaryCtxReset_v2,
+        cuDevicePrimaryCtxSetFlags,
+        cuDevicePrimaryCtxSetFlags_v2,
+        cuDevicePrimaryCtxGetState,
+        cuCtxCreate,
+        cuCtxCreate_v2,
+        cuCtxDestroy,
+        cuCtxDestroy_v2,
+        cuCtxPushCurrent,
+        cuCtxPushCurrent_v2,
+        cuCtxPopCurrent,
+        cuCtxPopCurrent_v2,
+        cuCtxSetCurrent,
+        cuCtxGetCurrent,
+        cuCtxGetDevice,
+        cuCtxGetLimit,
+        cuCtxSetLimit,
+        cuCtxSetFlags,
+        cuCtxGetStreamPriorityRange,
+        cuCtxSynchronize,
+        cuCtxSetCacheConfig,
+        cuCtxGetApiVersion,
+        cuFuncSetCacheConfig,
+        cuLibraryLoadData,
+        cuLibraryGetModule,
+        cuLibraryUnload,
+        cuModuleLoad,
+        cuModuleLoadData,
+        cuModuleLoadDataEx,
+        cuModuleUnload,
+        cuModuleGetFunction,
+        cuModuleGetGlobal_v2,
+        cuModuleGetLoadingMode,
+        cuModuleGetSurfRef,
+        cuModuleGetTexRef,
+        cuMemGetInfo_v2,
+        cuMemAlloc_v2,
+        cuMemAllocManaged,
+        cuMemAllocPitch_v2,
+        cuMemFree_v2,
+        cuMemFreeAsync,
+        cuMemFreeHost,
+        cuMemHostAlloc,
+        cuMemHostRegister,
+        cuMemHostRegister_v2,
+        cuMemHostUnregister,
+        cuMemGetAddressRange_v2,
+        cuMemPoolSetAttribute,
+        cuMemPrefetchAsync,
+        cuDeviceGetPCIBusId,
+        cuMemcpy,
+        cuMemcpy_ptds,
+        cuMemcpyAsync,
+        cuMemcpyAsync_ptsz,
+        cuMemcpyHtoD_v2,
+        cuMemcpyHtoD_v2_ptds,
+        cuMemcpyDtoH_v2,
+        cuMemcpyDtoH_v2_ptds,
+        cuMemcpyDtoD_v2,
+        cuMemcpyDtoDAsync_v2,
+        cuMemcpyDtoDAsync_v2_ptsz,
+        cuMemcpyHtoDAsync_v2,
+        cuMemcpyHtoDAsync_v2_ptsz,
+        cuMemcpyDtoHAsync_v2,
+        cuMemcpyDtoHAsync_v2_ptsz,
+        cuMemcpy2D_v2,
+        cuMemcpy2DAsync_v2,
+        cuMemcpy2DUnaligned_v2,
+        cuMemcpy3D_v2,
+        cuMemcpy3DAsync_v2,
+        cuMemsetD8_v2,
+        cuMemsetD8_v2_ptds,
+        cuMemsetD8Async,
+        cuMemsetD8Async_ptsz,
+        cuMemsetD16_v2,
+        cuMemsetD32Async,
+        cuMemsetD32_v2,
+        cuMemsetD32_v2_ptds,
+        cuMemsetD2D8_v2,
+        cuOccupancyMaxPotentialBlockSize,
+        cuArrayCreate_v2,
+        cuArrayDestroy,
+        cuArray3DCreate_v2,
+        cuArray3DGetDescriptor_v2,
+        cuPointerGetAttribute,
+        cuPointerGetAttributes,
+        cuStreamCreate,
+        cuStreamCreateWithPriority,
+        cuStreamGetCaptureInfo,
+        cuStreamGetCtx,
+        cuStreamGetCtx_ptsz,
+        cuStreamGetFlags,
+        cuStreamIsCapturing,
+        cuStreamQuery,
+        cuStreamSynchronize,
+        cuStreamSynchronize_ptsz,
+        cuStreamDestroy,
+        cuStreamDestroy_v2,
+        cuStreamWaitEvent,
+        cuStreamWaitEvent_ptsz,
+        cuFuncGetAttribute,
+        cuFuncSetAttribute,
+        cuLaunchHostFunc,
+        cuLaunchKernel,
+        cuLaunchKernel_ptsz,
+        cuMemHostGetDevicePointer_v2,
+        cuOccupancyMaxActiveBlocksPerMultiprocessorWithFlags,
+        cuSurfObjectCreate,
+        cuSurfObjectDestroy,
+        cuTexObjectCreate,
+        cuTexObjectDestroy,
+        cuTexRefGetAddress_v2,
+        cuTexRefGetAddressMode,
+        cuTexRefGetFilterMode,
+        cuTexRefGetFlags,
+        cuTexRefGetMipmapFilterMode,
+        cuTexRefGetMipmapLevelBias,
+        cuTexRefGetMipmapLevelClamp,
+        cuTexRefGetMaxAnisotropy,
+        cuTexRefSetAddress2D_v3,
+        cuTexRefSetAddressMode,
+        cuTexRefSetAddress_v2,
+        cuTexRefSetArray,
+        cuTexRefSetFilterMode,
+        cuTexRefSetFlags,
+        cuTexRefSetFormat,
+        cuTexRefGetFormat,
+        cuTexRefSetMaxAnisotropy,
+        cuTexRefSetMipmapFilterMode,
+        cuTexRefSetMipmapLevelBias,
+        cuTexRefSetMipmapLevelClamp,
+        cuSurfRefSetArray,
+        cuCtxDetach,
+        cuFuncSetBlockShape,
+        cuEventCreate,
+        cuEventDestroy,
+        cuEventDestroy_v2,
+        cuEventQuery,
+        cuEventElapsedTime,
+        cuEventRecord,
+        cuEventRecord_ptsz,
+        cuEventSynchronize,
+        cuGraphAddDependencies,
+        cuGraphAddEmptyNode,
+        cuGraphAddKernelNode,
+        cuGraphCreate,
+        cuGraphDestroy,
+        cuGraphExecDestroy,
+        cuGraphInstantiate,
+        cuGraphInstantiate_v2,
+        cuGraphLaunch,
+        cuGraphicsSubResourceGetMappedArray,
+        cuGraphicsGLRegisterBuffer,
+        cuGraphicsGLRegisterImage,
+        cuGraphicsMapResources,
+        cuGraphicsResourceGetMappedPointer_v2,
+        cuGraphicsUnmapResources,
+        cuGraphicsUnregisterResource,
+        cuLinkAddData_v2,
+        cuLinkComplete,
+        cuLinkDestroy,
+        cuLinkCreate_v2,
+        cuMipmappedArrayCreate,
+        cuMipmappedArrayDestroy,
+        cuMipmappedArrayGetLevel
+    ]
+);
+
+mod definitions {
+    use std::ptr;
+
+    use cuda_types::*;
+    use hip_runtime_sys::*;
+
+    use crate::hip_call_cuda;
+    use crate::r#impl;
+    use crate::r#impl::array;
+    use crate::r#impl::context;
+    use crate::r#impl::dark_api;
+    use crate::r#impl::device;
+    use crate::r#impl::function;
+    use crate::r#impl::gl;
+    use crate::r#impl::graph;
+    use crate::r#impl::hipfix;
+    use crate::r#impl::library;
+    use crate::r#impl::link;
+    use crate::r#impl::memcpy2d_from_cuda;
+    use crate::r#impl::memory;
+    use crate::r#impl::module;
+    use crate::r#impl::pointer;
+    use crate::r#impl::stream;
+    use crate::r#impl::surface;
+    use crate::r#impl::surfref;
+    use crate::r#impl::texobj;
+    use crate::r#impl::texref;
+
+    pub(crate) unsafe fn cuGetErrorString(
+        error: hipError_t,
+        pStr: *mut *const ::std::os::raw::c_char,
+    ) -> CUresult {
+        *pStr = hipGetErrorString(error);
+        CUresult::CUDA_SUCCESS
+    }
+
+    pub(crate) unsafe fn cuInit(Flags: ::std::os::raw::c_uint) -> Result<(), CUresult> {
+        r#impl::init(Flags)
+    }
+
+    pub(crate) unsafe fn cuGetProcAddress(
+        symbol: *const ::std::os::raw::c_char,
+        pfn: *mut *mut ::std::os::raw::c_void,
+        cudaVersion: ::std::os::raw::c_int,
+        flags: cuuint64_t,
+    ) -> CUresult {
+        cuGetProcAddress_v2(symbol, pfn, cudaVersion, flags, ptr::null_mut())
+    }
+
+    pub(crate) fn cuGetProcAddress_v2(
+        symbol: *const ::std::os::raw::c_char,
+        pfn: *mut *mut ::std::os::raw::c_void,
+        cudaVersion: ::std::os::raw::c_int,
+        flags: cuuint64_t,
+        symbolStatus: *mut CUdriverProcAddressQueryResult,
+    ) -> CUresult {
+        unsafe { r#impl::get_proc_address_v2(symbol, pfn, cudaVersion, flags, symbolStatus) }
+    }
+
+    pub(crate) unsafe fn cuGetExportTable(
+        ppExportTable: *mut *const ::std::os::raw::c_void,
+        pExportTableId: *const CUuuid,
+    ) -> CUresult {
+        dark_api::get_table(ppExportTable, pExportTableId)
+    }
+
+    pub(crate) unsafe fn cuDriverGetVersion(driverVersion: *mut ::std::os::raw::c_int) -> CUresult {
+        *driverVersion = crate::DRIVER_VERSION;
+        CUresult::CUDA_SUCCESS
+    }
+
+    pub(crate) unsafe fn cuDeviceCanAccessPeer(
+        canAccessPeer: *mut ::std::os::raw::c_int,
+        dev: hipDevice_t,
+        peerDev: hipDevice_t,
+    ) -> hipError_t {
+        hipDeviceCanAccessPeer(canAccessPeer, dev, peerDev)
+    }
+
+    pub(crate) unsafe fn cuDeviceGet(
+        device: *mut hipDevice_t,
+        ordinal: ::std::os::raw::c_int,
+    ) -> hipError_t {
+        hipDeviceGet(device as _, ordinal)
+    }
+
+    pub(crate) unsafe fn cuDeviceGetCount(count: *mut ::std::os::raw::c_int) -> hipError_t {
+        hipGetDeviceCount(count)
+    }
+
+    pub(crate) unsafe fn cuDeviceGetMemPool(
+        pool: *mut hipMemPool_t,
+        dev: hipDevice_t,
+    ) -> hipError_t {
+        hipDeviceGetMemPool(pool, dev)
+    }
+
+    pub(crate) unsafe fn cuDeviceGetName(
+        name: *mut ::std::os::raw::c_char,
+        len: ::std::os::raw::c_int,
+        dev: hipDevice_t,
+    ) -> hipError_t {
+        device::get_name(name, len, dev)
+    }
+
+    pub(crate) unsafe fn cuDeviceGetUuid(uuid: *mut CUuuid, dev: hipDevice_t) -> CUresult {
+        device::get_uuid(uuid, dev)
+    }
+
+    pub(crate) unsafe fn cuDeviceGetUuid_v2(uuid: *mut CUuuid, dev: hipDevice_t) -> CUresult {
+        device::get_uuid(uuid, dev)
+    }
+
+    pub(crate) unsafe fn cuDeviceGetLuid(
+        luid: *mut ::std::os::raw::c_char,
+        deviceNodeMask: *mut ::std::os::raw::c_uint,
+        dev: hipDevice_t,
+    ) -> CUresult {
+        device::get_luid(luid, deviceNodeMask, dev)
+    }
+
+    pub(crate) unsafe fn cuDeviceTotalMem(
+        bytes: *mut u32,
+        dev: hipDevice_t,
+    ) -> Result<(), hipError_t> {
+        device::total_mem(bytes, dev)
+    }
+
+    pub(crate) unsafe fn cuDeviceTotalMem_v2(bytes: *mut usize, dev: hipDevice_t) -> hipError_t {
+        hipDeviceTotalMem(bytes, dev)
+    }
+
+    pub(crate) unsafe fn cuDeviceGetAttribute(
+        pi: *mut ::std::os::raw::c_int,
+        attrib: CUdevice_attribute,
+        dev: hipDevice_t,
+    ) -> Result<(), CUresult> {
+        device::get_attribute(pi, attrib, dev)
+    }
+
+    pub(crate) unsafe fn cuDeviceGetProperties(
+        prop: *mut CUdevprop,
+        dev: hipDevice_t,
+    ) -> Result<(), CUresult> {
+        device::get_properties(prop, dev)
+    }
+
+    pub(crate) unsafe fn cuDeviceComputeCapability(
+        major: *mut ::std::os::raw::c_int,
+        minor: *mut ::std::os::raw::c_int,
+        dev: hipDevice_t,
+    ) {
+        device::compute_capability(major, minor, dev)
+    }
+
+    pub(crate) unsafe fn cuDevicePrimaryCtxRetain(
+        pctx: *mut *mut context::Context,
+        dev: hipDevice_t,
+    ) -> Result<(), CUresult> {
+        device::primary_ctx_retain(pctx, dev)
+    }
+
+    pub(crate) unsafe fn cuDevicePrimaryCtxRelease(dev: hipDevice_t) -> Result<(), CUresult> {
+        device::primary_ctx_release(dev)
+    }
+
+    pub(crate) unsafe fn cuDevicePrimaryCtxRelease_v2(dev: hipDevice_t) -> Result<(), CUresult> {
+        device::primary_ctx_release(dev)
+    }
+
+    pub(crate) unsafe fn cuDevicePrimaryCtxReset(dev: hipDevice_t) -> Result<(), CUresult> {
+        device::primary_ctx_reset(dev)
+    }
+
+    pub(crate) unsafe fn cuDevicePrimaryCtxReset_v2(dev: hipDevice_t) -> Result<(), CUresult> {
+        device::primary_ctx_reset(dev)
+    }
+
+    pub(crate) unsafe fn cuDevicePrimaryCtxSetFlags(
+        dev: hipDevice_t,
+        flags: ::std::os::raw::c_uint,
+    ) -> Result<(), CUresult> {
+        device::primary_ctx_set_flags(dev, flags)
+    }
+
+    pub(crate) unsafe fn cuDevicePrimaryCtxSetFlags_v2(
+        dev: hipDevice_t,
+        flags: ::std::os::raw::c_uint,
+    ) -> Result<(), CUresult> {
+        device::primary_ctx_set_flags(dev, flags)
+    }
+
+    pub(crate) unsafe fn cuDevicePrimaryCtxGetState(
+        dev: hipDevice_t,
+        flags: *mut ::std::os::raw::c_uint,
+        active: *mut ::std::os::raw::c_int,
+    ) -> Result<(), CUresult> {
+        device::primary_ctx_get_state(dev, flags, active)
+    }
+
+    pub(crate) unsafe fn cuCtxCreate(
+        pctx: *mut *mut context::Context,
+        flags: ::std::os::raw::c_uint,
+        dev: hipDevice_t,
+    ) -> Result<(), CUresult> {
+        context::create(pctx, flags, dev)
+    }
+
+    pub(crate) unsafe fn cuCtxCreate_v2(
+        pctx: *mut *mut context::Context,
+        flags: ::std::os::raw::c_uint,
+        dev: hipDevice_t,
+    ) -> Result<(), CUresult> {
+        context::create(pctx, flags, dev)
+    }
+
+    pub(crate) unsafe fn cuCtxDestroy(ctx: *mut context::Context) -> Result<(), CUresult> {
+        context::destroy(ctx)
+    }
+
+    pub(crate) unsafe fn cuCtxDestroy_v2(ctx: *mut context::Context) -> Result<(), CUresult> {
+        context::destroy(ctx)
+    }
+
+    pub(crate) unsafe fn cuCtxDetach(ctx: *mut context::Context) -> Result<(), CUresult> {
+        Ok(())
+    }
+
+    pub(crate) unsafe fn cuCtxPushCurrent(ctx: *mut context::Context) -> Result<(), CUresult> {
+        context::push_current(ctx)
+    }
+
+    pub(crate) unsafe fn cuCtxPushCurrent_v2(ctx: *mut context::Context) -> Result<(), CUresult> {
+        context::push_current(ctx)
+    }
+
+    pub(crate) unsafe fn cuCtxPopCurrent(pctx: *mut *mut context::Context) -> Result<(), CUresult> {
+        context::pop_current(pctx)
+    }
+
+    pub(crate) unsafe fn cuCtxPopCurrent_v2(
+        pctx: *mut *mut context::Context,
+    ) -> Result<(), CUresult> {
+        context::pop_current(pctx)
+    }
+
+    pub(crate) unsafe fn cuCtxSetCurrent(ctx: *mut context::Context) -> Result<(), CUresult> {
+        context::set_current(ctx)
+    }
+
+    pub(crate) unsafe fn cuCtxGetCurrent(pctx: *mut *mut context::Context) -> CUresult {
+        context::get_current(pctx)
+    }
+
+    pub(crate) unsafe fn cuCtxGetDevice(device: *mut hipDevice_t) -> Result<(), CUresult> {
+        context::get_device(device)
+    }
+
+    pub(crate) unsafe fn cuCtxGetLimit(
+        pvalue: *mut usize,
+        limit: hipLimit_t,
+    ) -> Result<(), CUresult> {
+        context::get_limit(pvalue, limit)
+    }
+
+    pub(crate) unsafe fn cuCtxSetLimit(limit: hipLimit_t, value: usize) -> Result<(), CUresult> {
+        context::set_limit(limit, value)
+    }
+
+    pub(crate) unsafe fn cuCtxSetFlags(flags: u32) -> Result<(), CUresult> {
+        context::set_flags(flags)
+    }
+
+    pub(crate) unsafe fn cuCtxGetStreamPriorityRange(
+        leastPriority: *mut ::std::os::raw::c_int,
+        greatestPriority: *mut ::std::os::raw::c_int,
+    ) -> Result<(), CUresult> {
+        context::get_stream_priority_range(leastPriority, greatestPriority)
+    }
+
+    pub(crate) unsafe fn cuCtxSynchronize() -> Result<(), CUresult> {
+        context::synchronize()
+    }
+
+    // TODO
+    pub(crate) unsafe fn cuCtxSetCacheConfig(config: CUfunc_cache) -> CUresult {
+        CUresult::CUDA_SUCCESS
+    }
+
+    pub(crate) unsafe fn cuCtxGetApiVersion(
+        ctx: *mut context::Context,
+        version: *mut ::std::os::raw::c_uint,
+    ) -> Result<(), CUresult> {
+        context::get_api_version(ctx, version)
+    }
+
+    pub(crate) unsafe fn cuFuncSetCacheConfig(
+        hfunc: *mut function::Function,
+        config: hipFuncCache_t,
+    ) -> CUresult {
+        CUresult::CUDA_SUCCESS
+    }
+
+    pub(crate) unsafe fn cuLibraryLoadData(
+        library: *mut *mut library::Library,
+        code: *const ::std::os::raw::c_void,
+        jitOptions: *mut CUjit_option,
+        jitOptionsValues: *mut *mut ::std::os::raw::c_void,
+        numJitOptions: ::std::os::raw::c_uint,
+        libraryOptions: *mut CUlibraryOption,
+        libraryOptionValues: *mut *mut ::std::os::raw::c_void,
+        numLibraryOptions: ::std::os::raw::c_uint,
+    ) -> Result<(), CUresult> {
+        library::load_data(
+            library,
+            code,
+            jitOptions,
+            jitOptionsValues,
+            numJitOptions,
+            libraryOptions,
+            libraryOptionValues,
+            numLibraryOptions,
+        )
+    }
+
+    pub(crate) unsafe fn cuLibraryGetModule(
+        pMod: *mut *mut module::Module,
+        library: *mut library::Library,
+    ) -> Result<(), CUresult> {
+        library::get_module(pMod, library)
+    }
+
+    pub(crate) unsafe fn cuLibraryUnload(library: *mut library::Library) -> Result<(), CUresult> {
+        library::unload(library)
+    }
+
+    pub(crate) unsafe fn cuModuleLoad(
+        module: *mut *mut module::Module,
+        fname: *const ::std::os::raw::c_char,
+    ) -> Result<(), CUresult> {
+        module::load(module, fname)
+    }
+
+    pub(crate) unsafe fn cuModuleLoadData(
+        module: *mut *mut module::Module,
+        image: *const ::std::os::raw::c_void,
+    ) -> Result<(), CUresult> {
+        module::load_data(module, image)
+    }
+
+    // TODO: parse jit options
+    pub(crate) unsafe fn cuModuleLoadDataEx(
+        module: *mut *mut module::Module,
+        image: *const ::std::os::raw::c_void,
+        numOptions: ::std::os::raw::c_uint,
+        options: *mut CUjit_option,
+        optionValues: *mut *mut ::std::os::raw::c_void,
+    ) -> Result<(), CUresult> {
+        module::load_data(module, image)
+    }
+
+    pub(crate) unsafe fn cuModuleUnload(hmod: *mut module::Module) -> Result<(), CUresult> {
+        module::unload(hmod)
+    }
+
+    pub(crate) unsafe fn cuModuleGetFunction(
+        hfunc: *mut *mut function::Function,
+        hmod: *mut module::Module,
+        name: *const ::std::os::raw::c_char,
+    ) -> Result<(), CUresult> {
+        module::get_function(hfunc, hmod, name)
+    }
+
+    pub(crate) unsafe fn cuModuleGetGlobal_v2(
+        dptr: *mut hipDeviceptr_t,
+        bytes: *mut usize,
+        hmod: *mut module::Module,
+        name: *const ::std::os::raw::c_char,
+    ) -> Result<(), CUresult> {
+        module::get_global(dptr, bytes, hmod, name)
+    }
+
+    pub(crate) unsafe fn cuModuleGetLoadingMode(mode: *mut CUmoduleLoadingMode) -> CUresult {
+        module::get_loading_mode(mode)
+    }
+
+    pub(crate) unsafe fn cuModuleGetSurfRef(
+        pTexRef: *mut *mut textureReference,
+        hmod: *mut module::Module,
+        name: *const ::std::os::raw::c_char,
+    ) -> Result<(), CUresult> {
+        module::get_surf_ref(pTexRef, hmod, name)
+    }
+
+    pub(crate) unsafe fn cuModuleGetTexRef(
+        pTexRef: *mut *mut textureReference,
+        hmod: *mut module::Module,
+        name: *const ::std::os::raw::c_char,
+    ) -> Result<(), CUresult> {
+        module::get_tex_ref(pTexRef, hmod, name)
+    }
+
+    pub(crate) unsafe fn cuMemGetInfo_v2(free: *mut usize, total: *mut usize) -> hipError_t {
+        hipMemGetInfo(free, total)
+    }
+
+    pub(crate) unsafe fn cuMemAlloc_v2(
+        dptr: *mut hipDeviceptr_t,
+        bytesize: usize,
+    ) -> Result<(), CUresult> {
+        memory::alloc(dptr, bytesize)
+    }
+
+    pub(crate) unsafe fn cuMemAllocManaged(
+        dev_ptr: *mut hipDeviceptr_t,
+        size: usize,
+        flags: ::std::os::raw::c_uint,
+    ) -> hipError_t {
+        hipMallocManaged(dev_ptr.cast(), size, flags)
+    }
+
+    pub(crate) unsafe fn cuMemAllocPitch_v2(
+        dptr: *mut hipDeviceptr_t,
+        ptr_pitch: *mut usize,
+        width_in_bytes: usize,
+        height: usize,
+        _element_size_bytes: ::std::os::raw::c_uint,
+    ) -> hipError_t {
+        hipMallocPitch(dptr as _, ptr_pitch, width_in_bytes, height)
+    }
+
+    pub(crate) unsafe fn cuMemFree_v2(dptr: hipDeviceptr_t) -> hipError_t {
+        hipFree(dptr.0)
+    }
+
+    pub(crate) unsafe fn cuMemFreeAsync(
+        dptr: hipDeviceptr_t,
+        hStream: *mut stream::Stream,
+    ) -> Result<(), CUresult> {
+        memory::free_async(dptr, hStream)
+    }
+
+    pub(crate) unsafe fn cuMemFreeHost(p: *mut ::std::os::raw::c_void) -> hipError_t {
+        hipFreeHost(p)
+    }
+
+    pub(crate) unsafe fn cuMemHostAlloc(
+        pp: *mut *mut ::std::os::raw::c_void,
+        bytesize: usize,
+        flags: ::std::os::raw::c_uint,
+    ) -> hipError_t {
+        hipHostMalloc(pp, bytesize, flags)
+    }
+
+    pub(crate) unsafe fn cuMemHostRegister(
+        p: *mut ::std::os::raw::c_void,
+        bytesize: usize,
+        Flags: ::std::os::raw::c_uint,
+    ) -> hipError_t {
+        hipHostRegister(p, bytesize, Flags)
+    }
+
+    pub(crate) unsafe fn cuMemHostRegister_v2(
+        p: *mut ::std::os::raw::c_void,
+        bytesize: usize,
+        Flags: ::std::os::raw::c_uint,
+    ) -> hipError_t {
+        hipHostRegister(p, bytesize, Flags)
+    }
+
+    pub(crate) unsafe fn cuMemHostUnregister(p: *mut ::std::os::raw::c_void) -> hipError_t {
+        hipHostUnregister(p)
+    }
+
+    pub(crate) unsafe fn cuMemGetAddressRange_v2(
+        pbase: *mut hipDeviceptr_t,
+        psize: *mut usize,
+        dptr: hipDeviceptr_t,
+    ) -> hipError_t {
+        memory::get_address_range(pbase, psize, dptr)
+    }
+
+    pub(crate) unsafe fn cuMemPoolSetAttribute(
+        pool: hipMemPool_t,
+        attr: hipMemPoolAttr,
+        value: *mut ::std::os::raw::c_void,
+    ) -> hipError_t {
+        hipMemPoolGetAttribute(pool, attr, value)
+    }
+
+    pub(crate) unsafe fn cuMemPrefetchAsync(
+        devPtr: hipDeviceptr_t,
+        count: usize,
+        dev: hipDevice_t,
+        hStream: *mut stream::Stream,
+    ) -> Result<(), CUresult> {
+        memory::prefetch_async(devPtr, count, dev, hStream)
+    }
+
+    pub(crate) unsafe fn cuDeviceGetPCIBusId(
+        pciBusId: *mut ::std::os::raw::c_char,
+        len: ::std::os::raw::c_int,
+        dev: hipDevice_t,
+    ) -> hipError_t {
+        hipDeviceGetPCIBusId(pciBusId, len, dev)
+    }
+
+    pub(crate) unsafe fn cuMemcpy(
+        dst: hipDeviceptr_t,
+        src: hipDeviceptr_t,
+        ByteCount: usize,
+    ) -> hipError_t {
+        hipMemcpy(dst.0, src.0, ByteCount, hipMemcpyKind::hipMemcpyDefault)
+    }
+
+    pub(crate) unsafe fn cuMemcpy_ptds(
+        dst: hipDeviceptr_t,
+        src: hipDeviceptr_t,
+        ByteCount: usize,
+    ) -> hipError_t {
+        hipMemcpy_spt(dst.0, src.0, ByteCount, hipMemcpyKind::hipMemcpyDefault)
+    }
+
+    pub(crate) unsafe fn cuMemcpyAsync(
+        dst: hipDeviceptr_t,
+        src: hipDeviceptr_t,
+        ByteCount: usize,
+        hStream: *mut stream::Stream,
+    ) -> Result<(), CUresult> {
+        memory::copy_async(dst, src, ByteCount, hStream, false)
+    }
+
+    pub(crate) unsafe fn cuMemcpyAsync_ptsz(
+        dst: hipDeviceptr_t,
+        src: hipDeviceptr_t,
+        ByteCount: usize,
+        hStream: *mut stream::Stream,
+    ) -> Result<(), CUresult> {
+        memory::copy_async(dst, src, ByteCount, hStream, true)
+    }
+
+    pub(crate) unsafe fn cuMemcpyHtoD_v2(
+        dstDevice: hipDeviceptr_t,
+        srcHost: *const ::std::os::raw::c_void,
+        ByteCount: usize,
+    ) -> hipError_t {
+        hipMemcpyHtoD(dstDevice, srcHost as _, ByteCount)
+    }
+
+    pub(crate) unsafe fn cuMemcpyHtoD_v2_ptds(
+        dstDevice: hipDeviceptr_t,
+        srcHost: *const ::std::os::raw::c_void,
+        ByteCount: usize,
+    ) -> hipError_t {
+        hipMemcpy_spt(
+            dstDevice.0,
+            srcHost,
+            ByteCount,
+            hipMemcpyKind::hipMemcpyHostToDevice,
+        )
+    }
+
+    pub(crate) unsafe fn cuMemcpyDtoH_v2(
+        dstHost: *mut ::std::os::raw::c_void,
+        srcDevice: hipDeviceptr_t,
+        ByteCount: usize,
+    ) -> hipError_t {
+        hipMemcpyDtoH(dstHost, srcDevice, ByteCount)
+    }
+
+    pub(crate) unsafe fn cuMemcpyDtoH_v2_ptds(
+        dstHost: *mut ::std::os::raw::c_void,
+        srcDevice: hipDeviceptr_t,
+        ByteCount: usize,
+    ) -> hipError_t {
+        hipMemcpy_spt(
+            dstHost,
+            srcDevice.0,
+            ByteCount,
+            hipMemcpyKind::hipMemcpyDeviceToHost,
+        )
+    }
+
+    pub(crate) unsafe fn cuMemcpyDtoD_v2(
+        dstDevice: hipDeviceptr_t,
+        srcDevice: hipDeviceptr_t,
+        ByteCount: usize,
+    ) -> hipError_t {
+        hipMemcpyDtoD(dstDevice, srcDevice, ByteCount)
+    }
+
+    pub(crate) unsafe fn cuMemcpyDtoDAsync_v2(
+        dstDevice: hipDeviceptr_t,
+        srcDevice: hipDeviceptr_t,
+        ByteCount: usize,
+        hStream: *mut stream::Stream,
+    ) -> Result<(), CUresult> {
+        memory::copy_dtd_async(dstDevice, srcDevice, ByteCount, hStream, false)
+    }
+
+    pub(crate) unsafe fn cuMemcpyDtoDAsync_v2_ptsz(
+        dstDevice: hipDeviceptr_t,
+        srcDevice: hipDeviceptr_t,
+        ByteCount: usize,
+        hStream: *mut stream::Stream,
+    ) -> Result<(), CUresult> {
+        memory::copy_dtd_async(dstDevice, srcDevice, ByteCount, hStream, true)
+    }
+
+    pub(crate) unsafe fn cuMemcpyHtoDAsync_v2(
+        dstDevice: hipDeviceptr_t,
+        srcHost: *const ::std::os::raw::c_void,
+        ByteCount: usize,
+        hStream: *mut stream::Stream,
+    ) -> Result<(), CUresult> {
+        memory::copy_h_to_d_async(dstDevice, srcHost, ByteCount, hStream, false)
+    }
+
+    pub(crate) unsafe fn cuMemcpyHtoDAsync_v2_ptsz(
+        dstDevice: hipDeviceptr_t,
+        srcHost: *const ::std::os::raw::c_void,
+        ByteCount: usize,
+        hStream: *mut stream::Stream,
+    ) -> Result<(), CUresult> {
+        memory::copy_h_to_d_async(dstDevice, srcHost, ByteCount, hStream, true)
+    }
+
+    pub(crate) unsafe fn cuMemcpyDtoHAsync_v2(
+        dstHost: *mut ::std::os::raw::c_void,
+        srcDevice: hipDeviceptr_t,
+        ByteCount: usize,
+        hStream: *mut stream::Stream,
+    ) -> Result<(), CUresult> {
+        memory::copy_d_to_h_async(dstHost, srcDevice, ByteCount, hStream, false)
+    }
+
+    pub(crate) unsafe fn cuMemcpyDtoHAsync_v2_ptsz(
+        dstHost: *mut ::std::os::raw::c_void,
+        srcDevice: hipDeviceptr_t,
+        ByteCount: usize,
+        hStream: *mut stream::Stream,
+    ) -> Result<(), CUresult> {
+        memory::copy_d_to_h_async(dstHost, srcDevice, ByteCount, hStream, true)
+    }
+
+    pub(crate) unsafe fn cuMemcpy2D_v2(copy: *const CUDA_MEMCPY2D) -> hipError_t {
+        memory::copy2d(copy)
+    }
+
+    pub(crate) unsafe fn cuMemcpy2DAsync_v2(
+        copy: *const CUDA_MEMCPY2D,
+        hStream: *mut stream::Stream,
+    ) -> Result<(), CUresult> {
+        memory::copy2d_async(copy, hStream)
+    }
+
+    pub(crate) unsafe fn cuMemcpy2DUnaligned_v2(copy: *const CUDA_MEMCPY2D) -> hipError_t {
+        memory::copy2d_unaligned(copy)
+    }
+
+    pub(crate) unsafe fn cuMemcpy3D_v2(copy: *const CUDA_MEMCPY3D) -> Result<(), CUresult> {
+        memory::copy3d(copy)
+    }
+
+    pub(crate) unsafe fn cuMemcpy3DAsync_v2(
+        copy: *const CUDA_MEMCPY3D,
+        hStream: *mut stream::Stream,
+    ) -> Result<(), CUresult> {
+        memory::copy3d_async(copy, hStream)
+    }
+
+    pub(crate) unsafe fn cuMemsetD8_v2(
+        dstDevice: hipDeviceptr_t,
+        uc: ::std::os::raw::c_uchar,
+        N: usize,
+    ) -> hipError_t {
+        hipMemsetD8(dstDevice, uc, N)
+    }
+
+    pub(crate) unsafe fn cuMemsetD8_v2_ptds(
+        dstDevice: hipDeviceptr_t,
+        uc: ::std::os::raw::c_uchar,
+        N: usize,
+    ) -> hipError_t {
+        memory::set_d8_ptds(dstDevice, uc, N)
+    }
+
+    pub(crate) unsafe fn cuMemsetD8Async(
+        dstDevice: hipDeviceptr_t,
+        uc: ::std::os::raw::c_uchar,
+        N: usize,
+        hStream: *mut stream::Stream,
+    ) -> Result<(), CUresult> {
+        memory::set_d8_async(dstDevice, uc, N, hStream, false)
+    }
+
+    pub(crate) unsafe fn cuMemsetD8Async_ptsz(
+        dstDevice: hipDeviceptr_t,
+        uc: ::std::os::raw::c_uchar,
+        N: usize,
+        hStream: *mut stream::Stream,
+    ) -> Result<(), CUresult> {
+        memory::set_d8_async(dstDevice, uc, N, hStream, true)
+    }
+
+    pub(crate) unsafe fn cuMemsetD16_v2(
+        dstDevice: hipDeviceptr_t,
+        us: ::std::os::raw::c_ushort,
+        N: usize,
+    ) -> hipError_t {
+        hipMemsetD16(dstDevice, us, N)
+    }
+
+    pub(crate) unsafe fn cuMemsetD32Async(
+        dstDevice: hipDeviceptr_t,
+        ui: ::std::os::raw::c_uint,
+        N: usize,
+        hStream: *mut stream::Stream,
+    ) -> Result<(), CUresult> {
+        memory::set_d32_async(dstDevice, ui, N, hStream)
+    }
+
+    pub(crate) unsafe fn cuMemsetD16_v2_ptds(
+        dstDevice: hipDeviceptr_t,
+        us: ::std::os::raw::c_ushort,
+        N: usize,
+    ) -> hipError_t {
+        hipMemsetD16(dstDevice, us, N)
+    }
+
+    pub(crate) unsafe fn cuMemsetD32_v2(
+        dstDevice: hipDeviceptr_t,
+        ui: ::std::os::raw::c_uint,
+        N: usize,
+    ) -> hipError_t {
+        hipMemsetD32(dstDevice, ui as i32, N)
+    }
+
+    pub(crate) unsafe fn cuMemsetD32_v2_ptds(
+        dstDevice: hipDeviceptr_t,
+        ui: ::std::os::raw::c_uint,
+        N: usize,
+    ) -> hipError_t {
+        hipMemset_spt(dstDevice.0, ui as i32, N)
+    }
+
+    pub(crate) unsafe fn cuMemsetD2D8_v2(
+        dst_device: hipDeviceptr_t,
+        dst_pitch: usize,
+        uc: ::std::os::raw::c_uchar,
+        width: usize,
+        height: usize,
+    ) -> hipError_t {
+        hipMemset2D(
+            dst_device.0,
+            dst_pitch,
+            i32::from_ne_bytes([uc, uc, uc, uc]),
+            width,
+            height,
+        )
+    }
+
+    pub(crate) unsafe fn cuOccupancyMaxPotentialBlockSize(
+        minGridSize: *mut ::std::os::raw::c_int,
+        blockSize: *mut ::std::os::raw::c_int,
+        func: *mut function::Function,
+        blockSizeToDynamicSMemSize: CUoccupancyB2DSize,
+        dynamicSMemSize: usize,
+        blockSizeLimit: ::std::os::raw::c_int,
+    ) -> Result<(), CUresult> {
+        function::occupancy_max_potential_block_size(
+            minGridSize,
+            blockSize,
+            func,
+            blockSizeToDynamicSMemSize,
+            dynamicSMemSize,
+            blockSizeLimit,
+        )
+    }
+
+    pub(crate) unsafe fn cuArrayCreate_v2(
+        pHandle: *mut CUarray,
+        pAllocateArray: *const HIP_ARRAY_DESCRIPTOR,
+    ) -> Result<(), CUresult> {
+        array::create(pHandle, pAllocateArray)
+    }
+
+    pub(crate) unsafe fn cuArrayDestroy(hArray: CUarray) -> hipError_t {
+        let cu_array = hipfix::array::get(hArray);
+        hipArrayDestroy(cu_array)
+    }
+
+    pub(crate) unsafe fn cuArray3DCreate_v2(
+        pHandle: *mut CUarray,
+        pAllocateArray: *const HIP_ARRAY3D_DESCRIPTOR,
+    ) -> Result<(), CUresult> {
+        array::create_3d(pHandle, pAllocateArray)
+    }
+
+    pub(crate) unsafe fn cuArray3DGetDescriptor_v2(
+        pArrayDescriptor: *mut CUDA_ARRAY3D_DESCRIPTOR,
+        hArray: CUarray,
+    ) -> hipError_t {
+        array::get_descriptor_3d(pArrayDescriptor, hArray)
+    }
+
+    pub(crate) unsafe fn cuPointerGetAttribute(
+        data: *mut ::std::os::raw::c_void,
+        attribute: hipPointer_attribute,
+        ptr: hipDeviceptr_t,
+    ) -> Result<(), CUresult> {
+        pointer::get_attribute(data, attribute, ptr)
+    }
+
+    pub(crate) unsafe fn cuPointerGetAttributes(
+        numAttributes: ::std::os::raw::c_uint,
+        attributes: *mut hipPointer_attribute,
+        data: *mut *mut ::std::os::raw::c_void,
+        ptr: hipDeviceptr_t,
+    ) -> hipError_t {
+        pointer::get_attributes(numAttributes, attributes, data, ptr)
+    }
+
+    pub(crate) unsafe fn cuStreamCreate(
+        phStream: *mut *mut stream::Stream,
+        Flags: ::std::os::raw::c_uint,
+    ) -> Result<(), CUresult> {
+        stream::create_with_priority(phStream, Flags, 0)
+    }
+
+    pub(crate) unsafe fn cuStreamCreateWithPriority(
+        phStream: *mut *mut stream::Stream,
+        flags: ::std::os::raw::c_uint,
+        priority: ::std::os::raw::c_int,
+    ) -> Result<(), CUresult> {
+        stream::create_with_priority(phStream, flags, priority)
+    }
+
+    pub(crate) unsafe fn cuStreamGetCaptureInfo(
+        stream: *mut stream::Stream,
+        captureStatus_out: *mut hipStreamCaptureStatus,
+        id_out: *mut cuuint64_t,
+    ) -> Result<(), CUresult> {
+        stream::get_capture_info(stream, captureStatus_out, id_out)
+    }
+
+    pub(crate) unsafe fn cuStreamGetCtx(
+        hStream: *mut stream::Stream,
+        pctx: *mut *mut context::Context,
+    ) -> Result<(), CUresult> {
+        stream::get_ctx(hStream, pctx)
+    }
+
+    pub(crate) unsafe fn cuStreamGetCtx_ptsz(
+        hStream: *mut stream::Stream,
+        pctx: *mut *mut context::Context,
+    ) -> Result<(), CUresult> {
+        stream::get_ctx(hStream, pctx)
+    }
+
+    pub(crate) unsafe fn cuStreamGetFlags(
+        hStream: *mut stream::Stream,
+        flags: *mut ::std::os::raw::c_uint,
+    ) -> Result<(), CUresult> {
+        stream::get_flags(hStream, flags)
+    }
+
+    pub(crate) unsafe fn cuStreamIsCapturing(
+        hStream: *mut stream::Stream,
+        captureStatus: *mut hipStreamCaptureStatus,
+    ) -> Result<(), CUresult> {
+        stream::is_capturing(hStream, captureStatus)
+    }
+
+    pub(crate) unsafe fn cuStreamQuery(hStream: *mut stream::Stream) -> Result<(), CUresult> {
+        stream::query(hStream)
+    }
+
+    pub(crate) unsafe fn cuStreamSynchronize(hStream: *mut stream::Stream) -> Result<(), CUresult> {
+        stream::synchronize(hStream, false)
+    }
+
+    pub(crate) unsafe fn cuStreamSynchronize_ptsz(
+        hStream: *mut stream::Stream,
+    ) -> Result<(), CUresult> {
+        stream::synchronize(hStream, true)
+    }
+
+    pub(crate) unsafe fn cuStreamDestroy(hStream: *mut stream::Stream) -> Result<(), CUresult> {
+        stream::destroy(hStream)
+    }
+
+    pub(crate) unsafe fn cuStreamDestroy_v2(hStream: *mut stream::Stream) -> Result<(), CUresult> {
+        stream::destroy(hStream)
+    }
+
+    pub(crate) unsafe fn cuStreamWaitEvent(
+        hStream: *mut stream::Stream,
+        hEvent: hipEvent_t,
+        Flags: ::std::os::raw::c_uint,
+    ) -> Result<(), CUresult> {
+        stream::wait_event(hStream, hEvent, Flags, false)
+    }
+
+    pub(crate) unsafe fn cuStreamWaitEvent_ptsz(
+        hStream: *mut stream::Stream,
+        hEvent: hipEvent_t,
+        Flags: ::std::os::raw::c_uint,
+    ) -> Result<(), CUresult> {
+        stream::wait_event(hStream, hEvent, Flags, true)
+    }
+
+    pub(crate) unsafe fn cuFuncGetAttribute(
+        pi: *mut ::std::os::raw::c_int,
+        attrib: hipFunction_attribute,
+        func: *mut function::Function,
+    ) -> Result<(), CUresult> {
+        function::get_attribute(pi, attrib, func)
+    }
+
+    pub(crate) unsafe fn cuFuncSetAttribute(
+        func: *mut function::Function,
+        attrib: hipFunction_attribute,
+        value: ::std::os::raw::c_int,
+    ) -> Result<(), CUresult> {
+        function::set_attribute(func, attrib, value)
+    }
+
+    pub(crate) unsafe fn cuLaunchHostFunc(
+        stream: *mut stream::Stream,
+        fn_: CUhostFn,
+        userData: *mut ::std::os::raw::c_void,
+    ) -> Result<(), CUresult> {
+        stream::launch_host_func(stream, fn_, userData)
+    }
+
+    pub(crate) unsafe fn cuLaunchKernel(
+        f: *mut function::Function,
+        gridDimX: ::std::os::raw::c_uint,
+        gridDimY: ::std::os::raw::c_uint,
+        gridDimZ: ::std::os::raw::c_uint,
+        blockDimX: ::std::os::raw::c_uint,
+        blockDimY: ::std::os::raw::c_uint,
+        blockDimZ: ::std::os::raw::c_uint,
+        sharedMemBytes: ::std::os::raw::c_uint,
+        hStream: *mut stream::Stream,
+        kernelParams: *mut *mut ::std::os::raw::c_void,
+        extra: *mut *mut ::std::os::raw::c_void,
+    ) -> Result<(), CUresult> {
+        function::launch_kernel(
+            f,
+            gridDimX,
+            gridDimY,
+            gridDimZ,
+            blockDimX,
+            blockDimY,
+            blockDimZ,
+            sharedMemBytes,
+            hStream,
+            kernelParams,
+            extra,
+            false,
+        )
+    }
+
+    pub(crate) unsafe fn cuLaunchKernel_ptsz(
+        f: *mut function::Function,
+        gridDimX: ::std::os::raw::c_uint,
+        gridDimY: ::std::os::raw::c_uint,
+        gridDimZ: ::std::os::raw::c_uint,
+        blockDimX: ::std::os::raw::c_uint,
+        blockDimY: ::std::os::raw::c_uint,
+        blockDimZ: ::std::os::raw::c_uint,
+        sharedMemBytes: ::std::os::raw::c_uint,
+        hStream: *mut stream::Stream,
+        kernelParams: *mut *mut ::std::os::raw::c_void,
+        extra: *mut *mut ::std::os::raw::c_void,
+    ) -> Result<(), CUresult> {
+        function::launch_kernel(
+            f,
+            gridDimX,
+            gridDimY,
+            gridDimZ,
+            blockDimX,
+            blockDimY,
+            blockDimZ,
+            sharedMemBytes,
+            hStream,
+            kernelParams,
+            extra,
+            true,
+        )
+    }
+
+    pub(crate) unsafe fn cuMemHostGetDevicePointer_v2(
+        pdptr: *mut hipDeviceptr_t,
+        p: *mut ::std::os::raw::c_void,
+        Flags: ::std::os::raw::c_uint,
+    ) -> hipError_t {
+        memory::host_get_device_pointer(pdptr, p, Flags)
+    }
+
+    pub(crate) unsafe fn cuOccupancyMaxActiveBlocksPerMultiprocessorWithFlags(
+        num_blocks: *mut ::std::os::raw::c_int,
+        func: *mut function::Function,
+        block_size: ::std::os::raw::c_int,
+        dynamic_smem_size: usize,
+        flags: ::std::os::raw::c_uint,
+    ) -> Result<(), CUresult> {
+        function::occupancy_max_potential_blocks_per_multiprocessor(
+            num_blocks,
+            func,
+            block_size,
+            dynamic_smem_size,
+            flags,
+        )
+    }
+
+    pub(crate) unsafe fn cuSurfObjectCreate(
+        pSurfObject: *mut hipSurfaceObject_t,
+        pResDesc: *const CUDA_RESOURCE_DESC,
+    ) -> Result<(), CUresult> {
+        surface::create(pSurfObject, pResDesc)
+    }
+
+    pub(crate) unsafe fn cuSurfObjectDestroy(surfObject: hipSurfaceObject_t) -> hipError_t {
+        surface::destroy(surfObject)
+    }
+
+    pub(crate) unsafe fn cuTexObjectCreate(
+        pTexObject: *mut hipTextureObject_t,
+        pResDesc: *const CUDA_RESOURCE_DESC,
+        pTexDesc: *const HIP_TEXTURE_DESC,
+        pResViewDesc: *const HIP_RESOURCE_VIEW_DESC,
+    ) -> Result<(), CUresult> {
+        texobj::create(pTexObject, pResDesc, pTexDesc, pResViewDesc)
+    }
+
+    pub(crate) unsafe fn cuTexObjectDestroy(texObject: hipTextureObject_t) -> hipError_t {
+        hipTexObjectDestroy(texObject)
+    }
+
+    pub(crate) unsafe fn cuTexRefGetAddress_v2(
+        pdptr: *mut hipDeviceptr_t,
+        tex_ref: *mut textureReference,
+    ) -> hipError_t {
+        hipTexRefGetAddress(pdptr, tex_ref)
+    }
+
+    pub(crate) unsafe fn cuTexRefGetAddressMode(
+        pam: *mut hipTextureAddressMode,
+        tex_ref: *mut textureReference,
+        dim: ::std::os::raw::c_int,
+    ) -> hipError_t {
+        hipTexRefGetAddressMode(pam, tex_ref, dim)
+    }
+
+    pub(crate) unsafe fn cuTexRefGetFilterMode(
+        pfm: *mut hipTextureFilterMode,
+        tex_ref: *mut textureReference,
+    ) -> hipError_t {
+        hipTexRefGetFilterMode(pfm, tex_ref)
+    }
+
+    pub(crate) unsafe fn cuTexRefGetFlags(
+        flags: *mut ::std::os::raw::c_uint,
+        tex_ref: *mut textureReference,
+    ) -> hipError_t {
+        hipTexRefGetFlags(flags, tex_ref)
+    }
+
+    pub(crate) unsafe fn cuTexRefGetMipmapFilterMode(
+        pfm: *mut hipTextureFilterMode,
+        tex_ref: *mut textureReference,
+    ) -> hipError_t {
+        texref::get_mipmap_filter_mode(pfm, tex_ref)
+    }
+
+    pub(crate) unsafe fn cuTexRefGetMipmapLevelBias(
+        pbias: *mut f32,
+        tex_ref: *mut textureReference,
+    ) -> hipError_t {
+        texref::get_mipmap_level_bias(pbias, tex_ref)
+    }
+
+    pub(crate) unsafe fn cuTexRefGetMipmapLevelClamp(
+        min_mipmap_level_clamp: *mut f32,
+        max_mipmap_level_clamp: *mut f32,
+        tex_ref: *mut textureReference,
+    ) -> hipError_t {
+        texref::get_mipmap_level_clamp(min_mipmap_level_clamp, max_mipmap_level_clamp, tex_ref)
+    }
+
+    pub(crate) unsafe fn cuTexRefGetMaxAnisotropy(
+        pmaxAniso: *mut ::std::os::raw::c_int,
+        tex_ref: *mut textureReference,
+    ) -> hipError_t {
+        texref::get_max_anisotropy(pmaxAniso, tex_ref)
+    }
+
+    pub(crate) unsafe fn cuTexRefSetAddress2D_v3(
+        tex_ref: *mut textureReference,
+        desc: *const HIP_ARRAY_DESCRIPTOR,
+        dptr: hipDeviceptr_t,
+        pitch: usize,
+    ) -> hipError_t {
+        hipTexRefSetAddress2D(tex_ref, desc, dptr, pitch)
+    }
+
+    pub(crate) unsafe fn cuTexRefSetAddressMode(
+        tex_ref: *mut textureReference,
+        dim: ::std::os::raw::c_int,
+        am: hipTextureAddressMode,
+    ) -> Result<(), CUresult> {
+        texref::set_address_mode(tex_ref, dim, am)
+    }
+
+    pub(crate) unsafe fn cuTexRefSetAddress_v2(
+        byte_offset: *mut usize,
+        tex_ref: *mut textureReference,
+        dptr: hipDeviceptr_t,
+        bytes: usize,
+    ) -> hipError_t {
+        texref::set_address(byte_offset, tex_ref, dptr, bytes)
+    }
+
+    pub(crate) unsafe fn cuTexRefSetArray(
+        hTexRef: *mut textureReference,
+        hArray: CUarray,
+        Flags: ::std::os::raw::c_uint,
+    ) -> Result<(), CUresult> {
+        texref::set_array(hTexRef, hArray, Flags)
+    }
+
+    pub(crate) unsafe fn cuTexRefSetFilterMode(
+        tex_ref: *mut textureReference,
+        fm: hipTextureFilterMode,
+    ) -> Result<(), CUresult> {
+        texref::set_filter_mode(tex_ref, fm)
+    }
+
+    pub(crate) unsafe fn cuTexRefSetFlags(
+        tex_ref: *mut textureReference,
+        flags: ::std::os::raw::c_uint,
+    ) -> Result<(), CUresult> {
+        texref::set_flags(tex_ref, flags)
+    }
+
+    pub(crate) unsafe fn cuTexRefSetFormat(
+        tex_ref: *mut textureReference,
+        fmt: hipArray_Format,
+        num_packed_components: ::std::os::raw::c_int,
+    ) -> Result<(), CUresult> {
+        texref::set_format(tex_ref, fmt, num_packed_components)
+    }
+
+    pub(crate) unsafe fn cuTexRefGetFormat(
+        pFormat: *mut hipArray_Format,
+        pNumChannels: *mut ::std::os::raw::c_int,
+        hTexRef: *mut textureReference,
+    ) -> hipError_t {
+        hipTexRefGetFormat(pFormat, pNumChannels, hTexRef)
+    }
+
+    pub(crate) unsafe fn cuTexRefSetMaxAnisotropy(
+        tex_ref: *mut textureReference,
+        max_aniso: ::std::os::raw::c_uint,
+    ) -> Result<(), CUresult> {
+        texref::set_max_anisotropy(tex_ref, max_aniso)
+    }
+
+    pub(crate) unsafe fn cuTexRefSetMipmapFilterMode(
+        tex_ref: *mut textureReference,
+        fm: hipTextureFilterMode,
+    ) -> Result<(), CUresult> {
+        texref::set_mipmap_filter_mode(tex_ref, fm)
+    }
+
+    pub(crate) unsafe fn cuTexRefSetMipmapLevelBias(
+        tex_ref: *mut textureReference,
+        bias: f32,
+    ) -> Result<(), CUresult> {
+        texref::set_mipmap_level_bias(tex_ref, bias)
+    }
+
+    pub(crate) unsafe fn cuTexRefSetMipmapLevelClamp(
+        tex_ref: *mut textureReference,
+        min_mipmap_level_clamp: f32,
+        max_mipmap_level_clamp: f32,
+    ) -> Result<(), CUresult> {
+        texref::set_mipmap_level_clamp(tex_ref, min_mipmap_level_clamp, max_mipmap_level_clamp)
+    }
+
+    pub(crate) unsafe fn cuSurfRefSetArray(
+        hSurfRef: *mut textureReference,
+        hArray: CUarray,
+        Flags: ::std::os::raw::c_uint,
+    ) -> Result<(), CUresult> {
+        surfref::set_array(hSurfRef, hArray, Flags)
+    }
+
+    pub(crate) unsafe fn cuFuncSetBlockShape(
+        hfunc: *mut function::Function,
+        x: ::std::os::raw::c_int,
+        y: ::std::os::raw::c_int,
+        z: ::std::os::raw::c_int,
+    ) -> Result<(), CUresult> {
+        Ok(())
+    }
+
+    pub(crate) unsafe fn cuEventCreate(
+        phEvent: *mut hipEvent_t,
+        Flags: ::std::os::raw::c_uint,
+    ) -> hipError_t {
+        hipEventCreate(phEvent)
+    }
+
+    pub(crate) unsafe fn cuEventDestroy(event: hipEvent_t) -> hipError_t {
+        cuEventDestroy_v2(event)
+    }
+
+    pub(crate) unsafe fn cuEventDestroy_v2(event: hipEvent_t) -> hipError_t {
+        hipEventDestroy(event)
+    }
+
+    pub(crate) unsafe fn cuEventQuery(event: hipEvent_t) -> hipError_t {
+        hipEventQuery(event)
+    }
+
+    pub(crate) unsafe fn cuEventElapsedTime(
+        ms: *mut f32,
+        start: hipEvent_t,
+        stop: hipEvent_t,
+    ) -> hipError_t {
+        hipEventElapsedTime(ms, start, stop)
+    }
+
+    pub(crate) unsafe fn cuEventRecord(
+        event: hipEvent_t,
+        stream: *mut stream::Stream,
+    ) -> Result<(), CUresult> {
+        let stream = stream::as_hip_stream(stream)?;
+        hip_call_cuda!(hipEventRecord(event, stream));
+        Ok(())
+    }
+
+    pub(crate) unsafe fn cuEventRecord_ptsz(
+        event: hipEvent_t,
+        stream: *mut stream::Stream,
+    ) -> Result<(), CUresult> {
+        let stream = hipfix::as_hip_stream_per_thread(stream, true)?;
+        hip_call_cuda!(hipEventRecord(event, stream));
+        Ok(())
+    }
+
+    pub(crate) unsafe fn cuEventSynchronize(event: hipEvent_t) -> hipError_t {
+        hipEventSynchronize(event)
+    }
+
+    pub(crate) unsafe fn cuGraphAddDependencies(
+        graph: hipGraph_t,
+        from: *const hipGraphNode_t,
+        to: *const hipGraphNode_t,
+        numDependencies: usize,
+    ) -> hipError_t {
+        hipGraphAddDependencies(graph, from, to, numDependencies)
+    }
+
+    pub(crate) unsafe fn cuGraphAddEmptyNode(
+        pGraphNode: *mut hipGraphNode_t,
+        graph: hipGraph_t,
+        pDependencies: *const hipGraphNode_t,
+        numDependencies: usize,
+    ) -> hipError_t {
+        hipGraphAddEmptyNode(pGraphNode, graph, pDependencies, numDependencies)
+    }
+
+    pub(crate) unsafe fn cuGraphAddKernelNode(
+        phGraphNode: *mut hipGraphNode_t,
+        hGraph: hipGraph_t,
+        dependencies: *const hipGraphNode_t,
+        numDependencies: usize,
+        nodeParams: *const CUDA_KERNEL_NODE_PARAMS_v1,
+    ) -> Result<(), CUresult> {
+        graph::add_kernel_node(
+            phGraphNode,
+            hGraph,
+            dependencies,
+            numDependencies,
+            nodeParams,
+        )
+    }
+
+    pub(crate) unsafe fn cuGraphCreate(
+        phGraph: *mut hipGraph_t,
+        flags: ::std::os::raw::c_uint,
+    ) -> hipError_t {
+        hipGraphCreate(phGraph, flags)
+    }
+
+    pub(crate) unsafe fn cuGraphDestroy(graph: hipGraph_t) -> hipError_t {
+        hipGraphDestroy(graph)
+    }
+
+    pub(crate) unsafe fn cuGraphExecDestroy(graphExec: hipGraphExec_t) -> hipError_t {
+        hipGraphExecDestroy(graphExec)
+    }
+
+    pub(crate) unsafe fn cuGraphInstantiate(
+        phGraphExec: *mut hipGraphExec_t,
+        hGraph: hipGraph_t,
+        phErrorNode: *mut hipGraphNode_t,
+        logBuffer: *mut ::std::os::raw::c_char,
+        bufferSize: usize,
+    ) -> hipError_t {
+        hipGraphInstantiate(phGraphExec, hGraph, phErrorNode, logBuffer, bufferSize)
+    }
+
+    pub(crate) unsafe fn cuGraphInstantiate_v2(
+        phGraphExec: *mut hipGraphExec_t,
+        hGraph: hipGraph_t,
+        phErrorNode: *mut hipGraphNode_t,
+        logBuffer: *mut ::std::os::raw::c_char,
+        bufferSize: usize,
+    ) -> hipError_t {
+        cuGraphInstantiate(phGraphExec, hGraph, phErrorNode, logBuffer, bufferSize)
+    }
+
+    pub(crate) unsafe fn cuGraphLaunch(
+        hGraph: hipGraphExec_t,
+        hStream: *mut stream::Stream,
+    ) -> Result<(), CUresult> {
+        graph::launch(hGraph, hStream)
+    }
+
+    pub(crate) unsafe fn cuGraphicsSubResourceGetMappedArray(
+        pArray: *mut CUarray,
+        resource: hipGraphicsResource_t,
+        arrayIndex: ::std::os::raw::c_uint,
+        mipLevel: ::std::os::raw::c_uint,
+    ) -> hipError_t {
+        hipGraphicsSubResourceGetMappedArray(pArray.cast(), resource, arrayIndex, mipLevel)
+    }
+
+    pub(crate) unsafe fn cuGraphicsGLRegisterBuffer(
+        resource: *mut hipGraphicsResource_t,
+        buffer: u32,
+        flags: ::std::os::raw::c_uint,
+    ) -> hipError_t {
+        gl::register_buffer(resource, buffer, flags)
+    }
+
+    pub(crate) unsafe fn cuGraphicsGLRegisterImage(
+        resource: *mut hipGraphicsResource_t,
+        image: u32,
+        target: u32,
+        flags: ::std::os::raw::c_uint,
+    ) -> hipError_t {
+        gl::register_image(resource, image, target, flags)
+    }
+
+    pub(crate) unsafe fn cuGraphicsMapResources(
+        count: ::std::os::raw::c_uint,
+        resources: *mut hipGraphicsResource_t,
+        hStream: *mut stream::Stream,
+    ) -> Result<(), CUresult> {
+        gl::map_resources(count, resources, hStream)
+    }
+
+    pub(crate) unsafe fn cuGraphicsResourceGetMappedPointer_v2(
+        pDevPtr: *mut hipDeviceptr_t,
+        pSize: *mut usize,
+        resource: hipGraphicsResource_t,
+    ) -> hipError_t {
+        hipGraphicsResourceGetMappedPointer(pDevPtr.cast(), pSize, resource)
+    }
+
+    pub(crate) unsafe fn cuGraphicsUnmapResources(
+        count: ::std::os::raw::c_uint,
+        resources: *mut hipGraphicsResource_t,
+        hStream: *mut stream::Stream,
+    ) -> Result<(), CUresult> {
+        gl::unmap_resources(count, resources, hStream)
+    }
+
+    pub(crate) unsafe fn cuGraphicsUnregisterResource(
+        resource: hipGraphicsResource_t,
+    ) -> hipError_t {
+        hipGraphicsUnregisterResource(resource)
+    }
+
+    pub(crate) unsafe fn cuLinkAddData_v2(
+        state: *mut link::LinkState,
+        type_: CUjitInputType,
+        data: *mut ::std::os::raw::c_void,
+        size: usize,
+        name: *const ::std::os::raw::c_char,
+        numOptions: ::std::os::raw::c_uint,
+        options: *mut CUjit_option,
+        optionValues: *mut *mut ::std::os::raw::c_void,
+    ) -> Result<(), CUresult> {
+        link::add_data(
+            state,
+            type_,
+            data,
+            size,
+            name,
+            numOptions,
+            options,
+            optionValues,
+        )
+    }
+
+    pub(crate) unsafe fn cuLinkComplete(
+        state: *mut link::LinkState,
+        cubinOut: *mut *mut ::std::os::raw::c_void,
+        sizeOut: *mut usize,
+    ) -> Result<(), CUresult> {
+        link::complete(state, cubinOut, sizeOut)
+    }
+
+    pub(crate) unsafe fn cuLinkDestroy(state: *mut link::LinkState) -> Result<(), CUresult> {
+        link::destroy(state)
+    }
+
+    pub(crate) unsafe fn cuLinkCreate_v2(
+        numOptions: ::std::os::raw::c_uint,
+        options: *mut CUjit_option,
+        optionValues: *mut *mut ::std::os::raw::c_void,
+        stateOut: *mut *mut link::LinkState,
+    ) -> Result<(), CUresult> {
+        link::create(numOptions, options, optionValues, stateOut)
+    }
+
+    pub(crate) unsafe fn cuMipmappedArrayCreate(
+        pHandle: *mut CUmipmappedArray,
+        pMipmappedArrayDesc: *const HIP_ARRAY3D_DESCRIPTOR,
+        numMipmapLevels: ::std::os::raw::c_uint,
+    ) -> Result<(), CUresult> {
+        array::mipmapped_create(pHandle, pMipmappedArrayDesc, numMipmapLevels)
+    }
+
+    pub(crate) unsafe fn cuMipmappedArrayDestroy(
+        hMipmappedArray: CUmipmappedArray,
+    ) -> hipError_t {
+        array::mipmapped_destroy(hMipmappedArray)
+    }
+
+    pub(crate) unsafe fn cuMipmappedArrayGetLevel(
+        pLevelArray: *mut CUarray,
+        hMipmappedArray: CUmipmappedArray,
+        level: ::std::os::raw::c_uint,
+    ) -> Result<(), CUresult> {
+        array::mipmapped_get_level(pLevelArray, hMipmappedArray, level)
+    }
+}