--- conflicted
+++ resolved
@@ -478,8 +478,6 @@
     hipThreadExchangeStreamCaptureMode(mode)
 }
 
-<<<<<<< HEAD
-=======
 pub(crate) unsafe fn occupancy_max_active_blocks_per_multiprocessor_with_flags(
     num_blocks: &mut ::core::ffi::c_int,
     func: hipFunction_t,
@@ -527,7 +525,6 @@
     Ok(())
 }
 
->>>>>>> 62d340e4
 #[cfg(test)]
 mod tests {
     use crate::r#impl::driver::AllocationInfo;
