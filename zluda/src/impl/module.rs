use super::driver;
use cuda_types::{
    cuda::*,
    dark_api::{FatbinFileHeader, FatbincWrapper},
};
use dark_api::fatbin::Fatbin;
use hip_runtime_sys::*;
use std::{ffi::CStr, mem};
use zluda_common::ZludaObject;

pub(crate) struct Module {
    pub(crate) base: hipModule_t,
}

impl ZludaObject for Module {
    const COOKIE: usize = 0xe9138bd040487d4a;

    type Error = CUerror;
    type CudaHandle = CUmodule;

    fn drop_checked(&mut self) -> CUresult {
        unsafe { hipModuleUnload(self.base) }?;
        Ok(())
    }
}

fn get_ptx_from_wrapped_fatbin(image: *const ::core::ffi::c_void) -> Result<Vec<u8>, CUerror> {
    let fatbin = Fatbin::new(&image).map_err(|_| CUerror::UNKNOWN)?;
    let mut submodules = fatbin.get_submodules().map_err(|_| CUerror::UNKNOWN)?;

    while let Some(current) = submodules.next().map_err(|_| CUerror::UNKNOWN)? {
        let mut files = current.get_files();
        while let Some(file) = unsafe { files.next().map_err(|_| CUerror::UNKNOWN)? } {
            if file.header.kind == FatbinFileHeader::HEADER_KIND_PTX {
                let decompressed = unsafe { file.decompress() }.map_err(|_| CUerror::UNKNOWN)?;
                return Ok(decompressed);
            }
        }
    }

    Err(CUerror::NO_BINARY_FOR_GPU)
}

/// get_ptx takes an `image` that can be either a fatbin or a NULL-terminated ptx, and returns a String containing a ptx extracted from `image`.
fn get_ptx(image: *const ::core::ffi::c_void) -> Result<String, CUerror> {
    if image.is_null() {
        return Err(CUerror::INVALID_VALUE);
    }

    let ptx = if unsafe { *(image as *const u32) } == FatbincWrapper::MAGIC {
        let ptx_bytes = get_ptx_from_wrapped_fatbin(image)?;
        std::str::from_utf8(&ptx_bytes)
            .map_err(|_| CUerror::UNKNOWN)?
            .to_owned()
    } else {
        unsafe { CStr::from_ptr(image.cast()) }
            .to_str()
            .map_err(|_| CUerror::INVALID_VALUE)?
            .to_owned()
    };

    Ok(ptx)
}

pub(crate) fn load_hip_module(image: *const std::ffi::c_void) -> Result<hipModule_t, CUerror> {
    let global_state = driver::global_state()?;
    let text = get_ptx(image)?;
    let hip_properties = get_hip_properties()?;
    let gcn_arch = get_gcn_arch(&hip_properties)?;
    let attributes = ptx::Attributes {
        clock_rate: hip_properties.clockRate as u32,
    };
    let mut cache_with_key = global_state.cache_path.as_ref().and_then(|p| {
        let cache = zluda_cache::ModuleCache::open(p)?;
        let key = get_cache_key(global_state, gcn_arch, &text, &attributes)?;
        Some((cache, key))
    });
    let cached_binary = load_cached_binary(&mut cache_with_key);
    let elf_module = cached_binary.ok_or(CUerror::UNKNOWN).or_else(|_| {
        compile_from_ptx_and_cache(
            &global_state.comgr,
            gcn_arch,
            attributes,
            &text,
            &mut cache_with_key,
        )
    })?;
    let mut hip_module = unsafe { mem::zeroed() };
    unsafe { hipModuleLoadData(&mut hip_module, elf_module.as_ptr().cast()) }?;
    Ok(hip_module)
}

fn get_hip_properties<'a>() -> Result<hipDeviceProp_tR0600, CUerror> {
    let hip_dev = super::context::get_current_device()?;
    let mut props = unsafe { mem::zeroed() };
    unsafe { hipGetDevicePropertiesR0600(&mut props, hip_dev) }?;
    Ok(props)
}

fn get_gcn_arch<'a>(props: &'a hipDeviceProp_tR0600) -> Result<&'a str, CUerror> {
    let gcn_arch = unsafe { CStr::from_ptr(props.gcnArchName.as_ptr()) };
    gcn_arch.to_str().map_err(|_| CUerror::UNKNOWN)
}

fn get_cache_key<'a, 'b>(
    global_state: &'static driver::GlobalState,
    isa: &'a str,
    text: &str,
    attributes: &ptx::Attributes,
) -> Option<zluda_cache::ModuleKey<'a>> {
    // Serialization here is deterministic. When marking a type with
    // #[derive(serde::Serialize)] the derived implementation will just write
    // fields in the order of their declaration. It's not explictly guaranteed
    // by serde, but it is the only sensible thing to do, so I feel safe
    // to rely on it
    let serialized_attributes = serde_json::to_string(attributes).ok()?;
    Some(zluda_cache::ModuleKey {
        hash: blake3::hash(text.as_bytes()).to_hex(),
        compiler_version: &*global_state.comgr_clang_version,
        zluda_version: env!("VERGEN_GIT_SHA"),
        device: isa,
        backend_key: serialized_attributes,
        last_access: zluda_cache::ModuleCache::time_now(),
    })
}

fn load_cached_binary(
    cache_with_key: &mut Option<(zluda_cache::ModuleCache, zluda_cache::ModuleKey)>,
) -> Option<Vec<u8>> {
    cache_with_key
        .as_mut()
        .and_then(|(c, key)| c.get_module_binary(key))
}

fn compile_from_ptx_and_cache(
    comgr: &comgr::Comgr,
    gcn_arch: &str,
    attributes: ptx::Attributes,
    text: &str,
    cache_with_key: &mut Option<(zluda_cache::ModuleCache, zluda_cache::ModuleKey)>,
) -> Result<Vec<u8>, CUerror> {
    let ast = ptx_parser::parse_module_checked(text).map_err(|_| CUerror::NO_BINARY_FOR_GPU)?;
    let llvm_module = ptx::to_llvm_module(ast, attributes).map_err(|_| CUerror::UNKNOWN)?;
<<<<<<< HEAD
    let elf_module = comgr::get_executable_as_bytes(
        &global_state.comgr,
        unsafe { CStr::from_ptr(props.gcnArchName.as_ptr()) },
=======
    let elf_module = comgr::compile_bitcode(
        comgr,
        gcn_arch,
>>>>>>> 28eca3d7
        &*llvm_module.llvm_ir.write_bitcode_to_memory(),
        &*llvm_module.attributes_ir.write_bitcode_to_memory(),
        llvm_module.linked_bitcode(),
    )
    .map_err(|_| CUerror::UNKNOWN)?;
    if let Some((cache, key)) = cache_with_key {
        key.last_access = zluda_cache::ModuleCache::time_now();
        cache.insert_module(key, &elf_module);
    }
    Ok(elf_module)
}

pub(crate) fn load_data(module: &mut CUmodule, image: &std::ffi::c_void) -> CUresult {
    let hip_module = load_hip_module(image)?;
    *module = Module { base: hip_module }.wrap();
    Ok(())
}

pub(crate) fn unload(hmod: CUmodule) -> CUresult {
    zluda_common::drop_checked::<Module>(hmod)
}

pub(crate) fn get_function(
    hfunc: &mut hipFunction_t,
    hmod: &Module,
    name: *const ::core::ffi::c_char,
) -> hipError_t {
    unsafe { hipModuleGetFunction(hfunc, hmod.base, name) }
}

pub(crate) fn get_global_v2(
    dptr: *mut hipDeviceptr_t,
    bytes: *mut usize,
    hmod: &Module,
    name: *const ::core::ffi::c_char,
) -> hipError_t {
    unsafe { hipModuleGetGlobal(dptr, bytes, hmod.base, name) }
}

pub(crate) fn get_loading_mode(mode: &mut cuda_types::cuda::CUmoduleLoadingMode) -> CUresult {
    *mode = cuda_types::cuda::CUmoduleLoadingMode::CU_MODULE_EAGER_LOADING;
    Ok(())
}<|MERGE_RESOLUTION|>--- conflicted
+++ resolved
@@ -141,15 +141,9 @@
 ) -> Result<Vec<u8>, CUerror> {
     let ast = ptx_parser::parse_module_checked(text).map_err(|_| CUerror::NO_BINARY_FOR_GPU)?;
     let llvm_module = ptx::to_llvm_module(ast, attributes).map_err(|_| CUerror::UNKNOWN)?;
-<<<<<<< HEAD
-    let elf_module = comgr::get_executable_as_bytes(
-        &global_state.comgr,
-        unsafe { CStr::from_ptr(props.gcnArchName.as_ptr()) },
-=======
     let elf_module = comgr::compile_bitcode(
         comgr,
         gcn_arch,
->>>>>>> 28eca3d7
         &*llvm_module.llvm_ir.write_bitcode_to_memory(),
         &*llvm_module.attributes_ir.write_bitcode_to_memory(),
         llvm_module.linked_bitcode(),
