--- conflicted
+++ resolved
@@ -2,23 +2,16 @@
 use hip_runtime_sys::*;
 use std::{ffi::c_void, ptr};
 
-<<<<<<< HEAD
-fn memory_type(cu: hipMemoryType) -> Result<CUmemorytype, hipErrorCode_t> {
-=======
 use crate::r#impl::driver;
 
 // TODO: handlehipMemoryTypeUnregistered
 fn to_cu_memory_type(cu: hipMemoryType) -> Result<CUmemorytype, hipErrorCode_t> {
->>>>>>> 62d340e4
     match cu {
         hipMemoryType::hipMemoryTypeHost => Ok(CUmemorytype::CU_MEMORYTYPE_HOST),
         hipMemoryType::hipMemoryTypeDevice => Ok(CUmemorytype::CU_MEMORYTYPE_DEVICE),
         hipMemoryType::hipMemoryTypeArray => Ok(CUmemorytype::CU_MEMORYTYPE_ARRAY),
-<<<<<<< HEAD
-=======
         // TODO: check if this is correct
         hipMemoryType::hipMemoryTypeManaged => Ok(CUmemorytype::CU_MEMORYTYPE_UNIFIED),
->>>>>>> 62d340e4
         hipMemoryType::hipMemoryTypeUnified => Ok(CUmemorytype::CU_MEMORYTYPE_UNIFIED),
         _ => Err(hipErrorCode_t::InvalidValue),
     }
@@ -60,11 +53,6 @@
     attributes: &mut hipPointer_attribute,
     data: &mut *mut ::core::ffi::c_void,
     ptr: hipDeviceptr_t,
-<<<<<<< HEAD
-) -> hipError_t {
-    todo!("Implement CU_POINTER_ATTRIBUTE_SYNC_MEMOPS");
-    //hipDrvPointerGetAttributes(num_attributes, attributes, data, ptr)
-=======
 ) -> CUresult {
     hipDrvPointerGetAttributes(num_attributes, attributes, data, ptr)?;
     let attributes = std::slice::from_raw_parts_mut(attributes, num_attributes as usize);
@@ -82,5 +70,4 @@
         }
     }
     Ok(())
->>>>>>> 62d340e4
 }