--- conflicted
+++ resolved
@@ -234,18 +234,13 @@
     )
 }
 
-<<<<<<< HEAD
 pub(crate) unsafe fn hgemm(
-=======
-pub(crate) unsafe fn gemm_batched_ex(
->>>>>>> f570f25f
-    handle: &Handle,
-    transa: rocblas_operation,
-    transb: rocblas_operation,
-    m: ::core::ffi::c_int,
-    n: ::core::ffi::c_int,
-    k: ::core::ffi::c_int,
-<<<<<<< HEAD
+    handle: &Handle,
+    transa: rocblas_operation,
+    transb: rocblas_operation,
+    m: ::core::ffi::c_int,
+    n: ::core::ffi::c_int,
+    k: ::core::ffi::c_int,
     alpha: *const cuda_types::cublas::__half,
     a: *const cuda_types::cublas::__half,
     lda: ::core::ffi::c_int,
@@ -256,31 +251,12 @@
     ldc: ::core::ffi::c_int,
 ) -> rocblas_status {
     rocblas_hgemm(
-=======
-    alpha: *const ::core::ffi::c_void,
-    a_array: *const *const ::core::ffi::c_void,
-    a_type: rocblas_datatype,
-    lda: ::core::ffi::c_int,
-    b_array: *const *const ::core::ffi::c_void,
-    b_type: rocblas_datatype,
-    ldb: ::core::ffi::c_int,
-    beta: *const ::core::ffi::c_void,
-    c_array: *const *mut ::core::ffi::c_void,
-    c_type: rocblas_datatype,
-    ldc: ::core::ffi::c_int,
-    batch_count: ::core::ffi::c_int,
-    compute_type: rocblas_datatype,
-    algo: rocblas_gemm_algo,
-) -> rocblas_status {
-    rocblas_gemm_batched_ex(
->>>>>>> f570f25f
         handle.handle,
         transa,
         transb,
         m,
         n,
         k,
-<<<<<<< HEAD
         alpha.cast(),
         a.cast(),
         lda,
@@ -289,7 +265,38 @@
         beta.cast(),
         c.cast(),
         ldc,
-=======
+    )
+}
+
+pub(crate) unsafe fn gemm_batched_ex(
+    handle: &Handle,
+    transa: rocblas_operation,
+    transb: rocblas_operation,
+    m: ::core::ffi::c_int,
+    n: ::core::ffi::c_int,
+    k: ::core::ffi::c_int,
+    alpha: *const ::core::ffi::c_void,
+    a_array: *const *const ::core::ffi::c_void,
+    a_type: rocblas_datatype,
+    lda: ::core::ffi::c_int,
+    b_array: *const *const ::core::ffi::c_void,
+    b_type: rocblas_datatype,
+    ldb: ::core::ffi::c_int,
+    beta: *const ::core::ffi::c_void,
+    c_array: *const *mut ::core::ffi::c_void,
+    c_type: rocblas_datatype,
+    ldc: ::core::ffi::c_int,
+    batch_count: ::core::ffi::c_int,
+    compute_type: rocblas_datatype,
+    algo: rocblas_gemm_algo,
+) -> rocblas_status {
+    rocblas_gemm_batched_ex(
+        handle.handle,
+        transa,
+        transb,
+        m,
+        n,
+        k,
         alpha,
         a_array.cast(),
         a_type,
@@ -367,6 +374,5 @@
         algo,
         -1,
         0,
->>>>>>> f570f25f
     )
 }