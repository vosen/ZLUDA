mod r#impl;

macro_rules! unimplemented {
    ($($abi:literal fn $fn_name:ident( $($arg_id:ident : $arg_type:ty),* ) -> $ret_type:ty;)*) => {
        $(
            #[cfg_attr(not(test), no_mangle)]
            #[allow(improper_ctypes)]
            #[allow(improper_ctypes_definitions)]
            pub unsafe extern $abi fn $fn_name ( $( $arg_id : $arg_type),* ) -> $ret_type {
                crate::r#impl::unimplemented()
            }
        )*
    };
}

macro_rules! implemented {
    ($($abi:literal fn $fn_name:ident( $($arg_id:ident : $arg_type:ty),* ) -> $ret_type:ty;)*) => {
        $(
            #[cfg_attr(not(test), no_mangle)]
            #[allow(improper_ctypes)]
            #[allow(improper_ctypes_definitions)]
            pub unsafe extern $abi fn $fn_name ( $( $arg_id : $arg_type),* ) -> $ret_type {
                cuda_macros::cublas_normalize_fn!( crate::r#impl::$fn_name ) ( $( $arg_id ),* )
            }
        )*
    };
}

cuda_macros::cublas_function_declarations!(
    unimplemented,
<<<<<<< HEAD
    implemented
        <= [
            cublasGetStatusName,
            cublasGetStatusString,
            cublasXerbla,
            cublasGetCudartVersion
        ]
=======
    implemented <= [
        cublasGetStatusName,
        cublasGetStatusString,
        cublasXerbla,
        cublasGetCudartVersion,
    ]
>>>>>>> 98b601d1
);<|MERGE_RESOLUTION|>--- conflicted
+++ resolved
@@ -28,7 +28,6 @@
 
 cuda_macros::cublas_function_declarations!(
     unimplemented,
-<<<<<<< HEAD
     implemented
         <= [
             cublasGetStatusName,
@@ -36,12 +35,4 @@
             cublasXerbla,
             cublasGetCudartVersion
         ]
-=======
-    implemented <= [
-        cublasGetStatusName,
-        cublasGetStatusString,
-        cublasXerbla,
-        cublasGetCudartVersion,
-    ]
->>>>>>> 98b601d1
 );